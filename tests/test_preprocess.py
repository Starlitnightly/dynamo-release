--- conflicted
+++ resolved
@@ -18,13 +18,7 @@
     is_log1p_transformed_adata,
     is_nonnegative,
     is_nonnegative_integer_arr,
-<<<<<<< HEAD
     log1p,
-=======
-    log1p_adata,
-    normalize_cell_expr_by_size_factors,
-    select_genes_by_dispersion_general,
->>>>>>> 5f0aaf21
 )
 from dynamo.preprocessing.utils import convert_layers2csr
 
@@ -177,22 +171,16 @@
     preprocessor = Preprocessor()
     preprocessor.preprocess_adata_seurat_wo_pca(adata)
     adata = dyn.pp.pca(adata, n_pca_components=30)
-<<<<<<< HEAD
-    assert adata.obsm["X"].shape[1] == 30
-=======
+
     assert adata.obsm["X_pca"].shape[1] == 30
->>>>>>> 5f0aaf21
     assert adata.uns["PCs"].shape[1] == 30
     assert adata.uns["explained_variance_ratio_"].shape[0] == 30
 
     X_filterd = adata.X[:, adata.var.use_for_pca.values].copy()
     pca = PCA(n_components=30, random_state=0)
     X_pca_sklearn = pca.fit_transform(X_filterd.toarray())
-<<<<<<< HEAD
-    assert np.linalg.norm(X_pca_sklearn[:, :10] - adata.obsm["X"][:, :10]) < 1e-1
-=======
+
     assert np.linalg.norm(X_pca_sklearn[:, :10] - adata.obsm["X_pca"][:, :10]) < 1e-1
->>>>>>> 5f0aaf21
     assert np.linalg.norm(pca.components_.T[:, :10] - adata.uns["PCs"][:, :10]) < 1e-1
     assert np.linalg.norm(pca.explained_variance_ratio_[:10] - adata.uns["explained_variance_ratio_"][:10]) < 1e-1
 
@@ -241,7 +229,6 @@
     assert not is_nonnegative_integer_arr(test_mat)
 
 
-<<<<<<< HEAD
 def test_gene_selection_method():
     adata = dyn.sample_data.zebrafish()
     dyn.pl.basic_stats(adata)
@@ -295,18 +282,6 @@
     print("The preprocess_adata() time difference is :", timeit.default_timer() - starttime)
 
 
-def test_regress_out():
-    adata = dyn.sample_data.hematopoiesis_raw()
-    dyn.pl.basic_stats(adata)
-    dyn.pl.highest_frac_genes(adata)
-
-    preprocessor = Preprocessor()
-
-    starttime = timeit.default_timer()
-    preprocessor.preprocess_adata(adata, recipe="monocle", regress_out=["nCounts", "Dummy", "Test", "pMito"])
-    print("The preprocess_adata() time difference is :", timeit.default_timer() - starttime)
-
-=======
 def test_normalize_cell_expr_by_size_factors():
     # Set up test data
     X = np.array([[1, 2], [3, 4], [5, 6]])
@@ -363,25 +338,6 @@
     dyn.pl.umap(adata, color=celltype_key, figsize=figsize)
     print("The preprocess_adata() time difference is :", timeit.default_timer() - starttime)
 
-    ################TEST#################
-    # import timeit
-    # import scanpy as sc
-    #
-    # starttime = timeit.default_timer()
-    # scanpydata = adata.copy()
-    # sc.pp.regress_out(scanpydata, ["nCounts", "pMito", "umap_1"])
-    # print("The scanpy regress out time difference is :", timeit.default_timer() - starttime)
-    #
-    # starttime = timeit.default_timer()
-    # bdata = adata.copy()
-    # self.regress_out_kwargs = {"obs_keys": ["pMito", "nCounts", "umap_1"]}
-    # self._regress_out(bdata)
-    # print("The dynamo regress out time difference is :", timeit.default_timer() - starttime)
-    #
-    # starttime = timeit.default_timer()
-    # self.regress_out_kwargs = {"obs_keys": ["umap_1", "nCounts", "pMito"]}
-
->>>>>>> 5f0aaf21
 
 if __name__ == "__main__":
     dyn.dynamo_logger.main_set_level("DEBUG")
@@ -404,11 +360,7 @@
     # test_highest_frac_genes_plot(adata.copy())
     # test_highest_frac_genes_plot_prefix_list(adata.copy())
     # test_recipe_monocle_feature_selection_layer_simple0()
-<<<<<<< HEAD
-    test_gene_selection_method()
-=======
-    # test_regress_out()
+    # test_gene_selection_method()
     # test_normalize_cell_expr_by_size_factors()
     # test_regress_out()
->>>>>>> 5f0aaf21
     pass