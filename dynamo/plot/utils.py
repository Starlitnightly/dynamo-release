--- conflicted
+++ resolved
@@ -643,18 +643,11 @@
                     data["label"] == "other",
                 )
                 reorder_data = data.copy(deep=True)
-<<<<<<< HEAD
-                (reorder_data.iloc[: sum(background_ids), :], reorder_data.iloc[sum(background_ids) :, :],) = (
+                indices = np.arange(sum(background_ids), reorder_data.shape[0])
+                (reorder_data.iloc[: sum(background_ids), :], reorder_data.iloc[indices, :],) = (
                     data.iloc[background_ids, :],
                     data.iloc[highlight_ids, :],
                 )
-=======
-                indices = np.arange(sum(background_ids), reorder_data.shape[0])
-                (
-                    reorder_data.iloc[: sum(background_ids), :],
-                    reorder_data.iloc[indices, :],
-                ) = (data.iloc[background_ids, :], data.iloc[highlight_ids, :])
->>>>>>> f2a75ad2
                 aggregation = canvas.points(reorder_data, "x", "y", agg=ds.count_cat("label"))
 
             legend_elements = [Patch(facecolor=color_key[i], label=k) for i, k in enumerate(unique_labels)]
