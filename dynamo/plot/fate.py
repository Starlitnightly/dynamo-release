--- conflicted
+++ resolved
@@ -6,13 +6,9 @@
 from .utils import save_fig
 from ..prediction.fate import fate_bias as fate_bias_pd
 from ..tools.utils import update_dict
-<<<<<<< HEAD
-from ..tools.utils_vecCalc import vector_field_function
-=======
 from ..tools.scVectorField import vectorfield
 from ..plot.topography import topography
 from .fate_utilities import remove_particles
->>>>>>> e5dd9744
 
 def fate_bias(adata,
               group,
