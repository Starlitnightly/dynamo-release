from typing import Any, Dict, List, Optional, Tuple, Union

try:
    from typing import Literal
except ImportError:
    from typing_extensions import Literal

import numpy as np
import pandas as pd
from anndata import AnnData

# from scipy.sparse import issparse
from matplotlib import cm
from matplotlib.axes import Axes
from matplotlib.figure import Figure
from scipy.sparse import spmatrix
from sklearn.preprocessing import normalize

from ..dynamo_logger import main_debug, main_info
from ..tools.cell_velocities import cell_velocities
from ..tools.dimension_reduction import reduceDimension
from ..tools.Markov import (
    grid_velocity_filter,
    prepare_velocity_grid_data,
    velocity_on_grid,
)
from ..tools.utils import update_dict
from ..vectorfield.topography import VectorField
from ..vectorfield.utils import vecfld_from_adata
from .scatters import docstrings, scatters, scatters_interactive
from .utils import (
    _get_adata_color_vec,
    default_quiver_args,
    quiver_autoscaler,
<<<<<<< HEAD
    save_show_ret,
=======
    retrieve_plot_save_path,
    save_fig,
    save_plotly_figure,
    save_pyvista_plotter,
>>>>>>> 199d9b99
    set_arrow_alpha,
    set_stream_line_alpha,
)

docstrings.delete_params("scatters.parameters", "show_legend", "kwargs", "save_kwargs")

# import scipy as sc


# from licpy.lic import runlic

# moran'I on the transition genes, etc.

# cellranger data, velocyto, comparison and phase diagram


def cell_wise_vectors_3d(
    adata: AnnData,
    basis: str = "umap",
    x: int = 0,
    y: int = 1,
    z: int = 2,
    ekey: Optional[str] = None,
    vkey: str = "velocity_S",
    X: Union[np.ndarray, spmatrix] = None,
    V: Union[np.ndarray, spmatrix] = None,
    color: Union[str, List[str]] = None,
    layer: str = "X",
    plot_method: Literal["pv", "matplotlib"] = "pv",
    background: Optional[str] = "white",
    ncols: int = 4,
    figsize: Tuple[float] = (6, 4),
    ax: Optional[Axes] = None,
    inverse: bool = False,
    cell_inds: str = "all",
    vector: str = "velocity",
    save_show_or_return: str = "show",
    save_kwargs: Dict[str, Any] = {},
    quiver_3d_kwargs: Dict[str, Any] = {
         "linewidth": 1,
        "edgecolors": "white",
        "alpha": 1,
        "length": 8,
        "arrow_length_ratio": 1,
        "norm": cm.colors.Normalize(),
        "cmap": cm.PRGn,
    },
    grid_color: Optional[str] = None,
    axis_label_prefix: Optional[str] = None,
    axis_labels: Optional[List[str]] = None,
    elev: Optional[float] = None,
    azim: Optional[float] = None,
    alpha: Optional[float] = None,
    show_magnitude: bool = True,
    titles: Optional[List[str]] = None,
    highlights: Optional[list] = None,
    labels: Optional[list] = None,
    values: Optional[list] = None,
    theme: Optional[
        Literal[
            "blue",
            "red",
            "green",
            "inferno",
            "fire",
            "viridis",
            "darkblue",
            "darkred",
            "darkgreen",
        ]
    ] = None,
    plotly_color: str = "Reds",
    cmap: Optional[str] = None,
    color_key: Union[Dict[str, str], List[str], None] = None,
    color_key_cmap: Optional[str] = None,
    pointsize: Optional[float] = None,
    use_smoothed: bool = True,
    sort: Literal["raw", "abs", "neg"] = "raw",
    aggregate: Optional[str] = None,
    show_arrowed_spines: bool = False,
    frontier: bool = False,
    s_kwargs_dict: Dict[str, Any] = {},
    **cell_wise_kwargs,
) -> np.ndarray:
    """Plot the velocity or acceleration vector of each cell.

    Args:
        adata: an AnnData object.
        basis: the reduced dimension stored in adata.obsm. The specific basis key will be constructed in the following
            priority if exits: 1) specific layer input +  basis 2) X_ + basis 3) basis. E.g. if basis is PCA, `scatters`
            is going to look for 1) if specific layer is spliced, `spliced_pca` 2) `X_pca` (dynamo convention) 3) `pca`.
            Defaults to "umap".
        x: the column index of the low dimensional embedding for the x-axis. Defaults to 0.
        y: the column index of the low dimensional embedding for the y-axis. Defaults to 1.
        z: the column index of the low dimensional embedding for the z-axis. Defaults to 2.
        ekey: the expression key. Defaults to None.
        vkey: the velocity key. Defaults to "velocity_S".
        X: the expression array. If None, the array would be determined by `ekey` provided. Defaults to None.
        V: the velocity array. If None, the array would be determined by `vkey` provided. Defaults to None.
        color: any column names or gene expression, etc. that will be used for coloring cells. Defaults to "ntr".
        layer: the layer of data to use for the scatter plot. Defaults to "X".
        plot_method: the method to plot 3D vectors. Options include `pv` (pyvista) and `matplotlib`.
        background: the background color of the figure. Defaults to "white".
        ncols: the number of sub-plot columns. Defaults to 4.
        figsize: the size of each sub-plot panel. Defaults to (6, 4).
        ax: the axes to plot on. Only work when there is one graph to plot. If None, new axes would be created. Defaults
            to None.
        inverse: whether to inverse the direction of the velocity vectors. Defaults to False.
        cell_inds: the cell index that will be chosen to draw velocity vectors. Can be a list of integers (cell indices)
            or str (Cell names). Defaults to "all".
        vector: which vector type will be used for plotting, one of {'velocity', 'acceleration'} or either velocity
            field or acceleration field will be plotted. Defaults to "velocity".
        save_show_or_return: whether to save, show or return the generated figure. Defaults to "show".
        save_kwargs: a dictionary that will be passed to the save_show_ret function. By default, it is an empty dictionary
            and the save_show_ret function will use the {"path": None, "prefix": 'cell_wise_velocity', "dpi": None,
            "ext": 'pdf', "transparent": True, "close": True, "verbose": True} as its parameters. Otherwise, you can
            provide a dictionary that properly modify those keys according to your needs. Defaults to {}.
        quiver_3d_kwargs: any other kwargs to be passed to `pyplot.quiver`. Defaults to { "zorder": 3, "length": 2,
            "linewidth": 5, "arrow_length_ratio": 5, "norm": cm.colors.Normalize(), "cmap": cm.PRGn, }.
        grid_color: the color of the grid lines. Defaults to None.
        axis_label_prefix: the prefix of the axis labels. Defaults to None.
        axis_labels: the axis labels. Defaults to None.
        elev: the elevation angle in degrees rotates the camera above the plane pierced by the vertical axis, with a
            positive angle corresponding to a location above that plane. Defaults to None.
        azim: the azimuthal angle in degrees rotates the camera about the vertical axis, with a positive angle
            corresponding to a right-handed rotation. Defaults to None.
        alpha: the transparency of the colors. Defaults to None.
        show_magnitude: whether to show original values or normalize the data. Defaults to False.
        titles: the titles of the subplots. Defaults to None.
        highlights: the color group that will be highlighted. If highligts is a list of lists, each list is relate to
            each color element. Defaults to None.
        labels: an array of labels (assumed integer or categorical), one for each data sample. This will be used for
            coloring the points in the plot according to their label. Note that this option is mutually exclusive to the
            `values` option. Defaults to None.
        values: an array of values (assumed float or continuous), one for each sample. This will be used for coloring
            the points in the plot according to a colorscale associated to the total range of values. Note that this
            option is mutually exclusive to the `labels` option. Defaults to None.
        theme: A color theme to use for plotting. A small set of predefined themes are provided which have relatively
            good aesthetics. Available themes are: {'blue', 'red', 'green', 'inferno', 'fire', 'viridis', 'darkblue',
            'darkred', 'darkgreen'}. Defaults to None.
        plotly_color: the color of the Plotly Cone plot. It must be an array containing arrays mapping a normalized
            value to a rgb, rgba, hex, hsl, hsv, or named color string.
        cmap: The name of a matplotlib colormap to use for coloring or shading points. If no labels or values are passed
            this will be used for shading points according to density (largely only of relevance for very large
            datasets). If values are passed this will be used for shading according the value. Note that if theme is
            passed then this value will be overridden by the corresponding option of the theme. Defaults to None.
        color_key: the method to assign colors to categoricals. This can either be an explicit dict mapping labels to
            colors (as strings of form '#RRGGBB'), or an array like object providing one color for each distinct
            category being provided in `labels`. Either way this mapping will be used to color points according to the
            label. Note that if theme is passed then this value will be overridden by the corresponding option of the
            theme. Defaults to None.
        color_key_cmap: the name of a matplotlib colormap to use for categorical coloring. If an explicit `color_key` is
            not given a color mapping for categories can be generated from the label list and selecting a matching list
            of colors from the given colormap. Note that if theme is passed then this value will be overridden by the
            corresponding option of the theme. Defaults to None.
        pointsize: the scale of the point size. Actual point cell size is calculated as
            `500.0 / np.sqrt(adata.shape[0]) * pointsize`. Defaults to None.
        use_smoothed: whether to use smoothed values (i.e. M_s / M_u instead of spliced / unspliced, etc.). Defaults to
            True.
        sort: the method to reorder data so that high values points will be on top of background points. Can be one of
            {'raw', 'abs', 'neg'}, i.e. sorted by raw data, sort by absolute values or sort by negative values. Defaults
            to "raw".
        aggregate: the column in adata.obs that will be used to aggregate data points. Defaults to None.
        show_arrowed_spines: whether to show a pair of arrowed spines representing the basis of the scatter is currently
            using. Defaults to False.
        frontier: whether to add the frontier. Scatter plots can be enhanced by using transparency (alpha) in order to
            show area of high density and multiple scatter plots can be used to delineate a frontier. See matplotlib
            tips & tricks cheatsheet (https://github.com/matplotlib/cheatsheets). Originally inspired by figures from
            scEU-seq paper: https://science.sciencemag.org/content/367/6482/1151. Defaults to False.
        s_kwargs_dict: any other kwargs that will be passed to `dynamo.pl.scatters`. Defaults to {}.

    Raises:
        ValueError: invalid `x`, `y`, or `z`.

    Returns:
        None will be returned by default. If `save_show_or_return` is set to 'return', an array of axes of the subplots
        would be returned.
    """

    import matplotlib.pyplot as plt
    from matplotlib import rcParams
    from matplotlib.colors import to_hex

    def add_axis_label(ax, labels):
        ax.set_xlabel(labels[0])
        ax.set_ylabel(labels[1])
        ax.set_zlabel(labels[2])

    projection_dim_indexer = [x, y, z]

    # ensure axis_label prefix is not None
    if ekey is not None and axis_label_prefix is None:
        axis_label_prefix = ekey
    elif axis_label_prefix is None:
        axis_label_prefix = "dim"

    # ensure axis_labels is not None
    if axis_labels is None:
        axis_labels = [axis_label_prefix + "_" + str(index) for index in projection_dim_indexer]

    if type(color) is str:
        color = [color]

    if titles is None:
        titles = color

    assert len(color) == len(titles), "#titles does not match #color."

    if grid_color:
        plt.rcParams["grid.color"] = grid_color

    if alpha:
        quiver_3d_kwargs = dict(quiver_3d_kwargs)
        quiver_3d_kwargs["alpha"] = alpha

    if X is not None and V is not None:
        X = X[:, [x, y, z]]
        V = V[:, [x, y, z]]

    elif type(x) == str and type(y) == str and type(z) == str:
        if len(adata.var_names[adata.var.use_for_dynamics].intersection([x, y, z])) != 3:
            raise ValueError(
                "If you want to plot the vector flow of three genes, please make sure those three genes "
                "belongs to dynamics genes or .var.use_for_dynamics is True."
            )
        X = adata[:, projection_dim_indexer].layers[ekey].A
        V = adata[:, projection_dim_indexer].layers[vkey].A
        layer = ekey
    else:
        if ("X_" + basis in adata.obsm.keys()) and (vector + "_" + basis in adata.obsm.keys()):
            X = adata.obsm["X_" + basis][:, projection_dim_indexer]
            V = adata.obsm[vector + "_" + basis][:, projection_dim_indexer]
        else:
            if "X_" + basis not in adata.obsm.keys():
                layer, basis = basis.split("_")
                reduceDimension(adata, layer=layer, reduction_method=basis)
            if "kmc" not in adata.uns_keys():
                cell_velocities(adata, vkey="velocity_S", basis=basis)
                X = adata.obsm["X_" + basis][:, projection_dim_indexer]
                V = adata.obsm[vector + "_" + basis][:, projection_dim_indexer]
            else:
                kmc = adata.uns["kmc"]
                X = adata.obsm["X_" + basis][:, projection_dim_indexer]
                V = kmc.compute_density_corrected_drift(X, kmc.Idx, normalize_vector=True)
                adata.obsm[vector + "_" + basis] = V

    X, V = X.copy(), V.copy()
    if not show_magnitude:
        X = normalize(X, axis=0, norm="max")
        V = normalize(V, axis=0, norm="l2")
        V = normalize(V, axis=1, norm="l2")

    V /= 3 * quiver_autoscaler(X, V)
    if inverse:
        V = -V

    main_info("X shape: " + str(X.shape) + " V shape: " + str(V.shape))
    df = pd.DataFrame({"x": X[:, 0], "y": X[:, 1], "z": X[:, 2], "u": V[:, 0], "v": V[:, 1], "w": V[:, 2]})

    if cell_inds == "all":
        ix_choice = np.arange(adata.shape[0])
    elif cell_inds == "random":
        ix_choice = np.random.choice(np.range(adata.shape[0]), size=1000, replace=False)
    elif type(cell_inds) is int:
        ix_choice = np.random.choice(np.range(adata.shape[0]), size=cell_inds, replace=False)
    elif type(cell_inds) is list:
        if type(cell_inds[0]) is str:
            cell_inds = [adata.obs_names.to_list().index(i) for i in cell_inds]
        ix_choice = cell_inds
    else:
        ix_choice = np.arange(adata.shape[0])

    df = df.iloc[ix_choice, :]

    if background is None:
        _background = rcParams.get("figure.facecolor")
        background = to_hex(_background) if type(_background) is tuple else _background

    # single axis output
    x0, x1, x2 = df.iloc[:, 0], df.iloc[:, 1], df.iloc[:, 2]
    v0, v1, v2 = df.iloc[:, 3], df.iloc[:, 4], df.iloc[:, 5]
    nrows = len(color) // ncols
    if nrows * ncols < len(color):
        nrows += 1
    ncols = min(ncols, len(color))

    if plot_method == "pv":
        try:
            import pyvista as pv
        except ImportError:
            raise ImportError("Please install pyvista first.")

        pl, colors_list = scatters_interactive(
            adata=adata,
            basis=basis,
            x=x,
            y=y,
            z=z,
            color=color,
            layer=layer,
            labels=labels,
            values=values,
            cmap=cmap,
            theme=theme,
            background=background,
            color_key=color_key,
            color_key_cmap=color_key_cmap,
            use_smoothed=use_smoothed,
            save_show_or_return="return",
            render_points_as_spheres=True,
        )

<<<<<<< HEAD
    return save_show_ret("cell_wise_vectors_3d", save_show_or_return, save_kwargs, axes, False)
=======
        point_cloud = pv.PolyData(np.column_stack((x0.values, x1.values, x2.values)))
        point_cloud['vectors'] = np.column_stack((v0.values, v1.values, v2.values))

        r, c = pl.shape[0], pl.shape[1]
        subplot_indices = [[i, j] for i in range(r) for j in range(c)]
        cur_subplot = 0

        for i in range(len(color)):
            point_cloud.point_data["colors"] = np.stack(colors_list[i])

            arrows = point_cloud.glyph(
                orient='vectors',
                factor=3.5,
            )

            if r * c != 1:
                pl.subplot(subplot_indices[cur_subplot][0], subplot_indices[cur_subplot][1])
                cur_subplot += 1

            pl.add_mesh(arrows, scalars="colors", preference='point', rgb=True)

        return save_pyvista_plotter(
            pl=pl,
            save_show_or_return=save_show_or_return,
            save_kwargs=save_kwargs,
        )

    elif plot_method == "plotly":
        try:
            import plotly.graph_objects as go
        except ImportError:
            raise ImportError("Please install plotly first.")

        pl, colors_list = scatters_interactive(
            adata=adata,
            basis=basis,
            x=x,
            y=y,
            z=z,
            color=color,
            layer=layer,
            plot_method="plotly",
            labels=labels,
            values=values,
            cmap=cmap,
            theme=theme,
            background=background,
            color_key=color_key,
            color_key_cmap=color_key_cmap,
            use_smoothed=use_smoothed,
            save_show_or_return="return",
            opacity=0.5,
        )

        r, c = pl._get_subplot_rows_columns()
        subplot_indices = [[i, j] for i in range(list(r)[-1]) for j in range(list(c)[-1])]
        cur_subplot = 0

        for i in range(len(color)):
            # colors = [[index, "rgb({},{},{})".format(int(row[0] * 255), int(row[1] * 255), int(row[2] * 255))] for index, row in enumerate(colors_list[i])]

            pl.add_trace(
                go.Cone(
                    x=x0.values,
                    y=x1.values,
                    z=x2.values,
                    u=v0.values,
                    v=v1.values,
                    w=v2.values,
                    colorscale=plotly_color,
                    # colorscale=colors,
                    sizemode="absolute",
                    sizeref=1,
                ),
                row=subplot_indices[cur_subplot][0] + 1, col=subplot_indices[cur_subplot][1] + 1,
            )  # TODO: implement customized color for individual cone

            cur_subplot += 1

        return save_plotly_figure(
            pl=pl,
            save_show_or_return=save_show_or_return,
            save_kwargs=save_kwargs,
        )

    else:
        axes_list, color_list, _ = scatters(
            adata=adata,
            basis=basis,
            x=x,
            y=y,
            z=z,
            color=color,
            layer=layer,
            highlights=highlights,
            labels=labels,
            values=values,
            theme=theme,
            cmap=cmap,
            color_key=color_key,
            color_key_cmap=color_key_cmap,
            background=background,
            ncols=ncols,
            pointsize=pointsize,
            figsize=figsize,
            show_legend=None,
            use_smoothed=use_smoothed,
            aggregate=aggregate,
            show_arrowed_spines=show_arrowed_spines,
            ax=ax,
            sort=sort,
            save_show_or_return="return",
            frontier=frontier,
            projection="3d",
            **s_kwargs_dict,
            return_all=True,
        )

        if type(axes_list) != list:
            axes_list = [axes_list]
            color_list = [color_list]

        for i in range(len(color)):
            ax = axes_list[i]
            ax.set_title(color[i])
            cmap_3d = [element for element in color_list[i]] + [element for element in color_list[i] for _ in range(2)]
            main_debug("color vec len: " + str(len(cmap_3d)))
            ax.view_init(elev=elev, azim=azim)
            ax.quiver(
                x0,
                x1,
                x2,
                v0,
                v1,
                v2,
                color=cmap_3d,
                # facecolors=color_vec,
                **quiver_3d_kwargs,
            )
            ax.set_title(titles[i])
            ax.set_facecolor(background)
            add_axis_label(ax, axis_labels)

        if save_show_or_return in ["save", "both", "all"]:
            s_kwargs = {
                "path": None,
                "prefix": "cell_wise_vectors_3d",
                "dpi": None,
                "ext": "pdf",
                "transparent": True,
                "close": True,
                "verbose": True,
            }
            s_kwargs = update_dict(s_kwargs, save_kwargs)

            if save_show_or_return in ["both", "all"]:
                s_kwargs["close"] = False

            save_fig(**s_kwargs)
        if save_show_or_return in ["show", "both", "all"]:
            plt.show()
        if save_show_or_return in ["return", "all"]:
            return axes_list
>>>>>>> 199d9b99


def grid_vectors_3d():
    pass


# def velocity(adata, type) # type can be either one of the three, cellwise, velocity on grid, streamline plot.
# 	"""
#
# 	"""
#


def plot_LIC_gray(tex):
    """GET_P estimates the posterior probability and part of the energy.

    Arguments
    ---------
        Y: 'np.ndarray'
            Original data.
        V: 'np.ndarray'
            Original data.
        sigma2: 'float'
            sigma2 is defined as sum(sum((Y - V)**2)) / (N * D)
        gamma: 'float'
            Percentage of inliers in the samples. This is an inital value for EM iteration, and it is not important.
        a: 'float'
            Paramerter of the model of outliers. We assume the outliers obey uniform distribution, and the volume of
            outlier's variation space is a.

    Returns
    -------
    P: 'np.ndarray'
        Posterior probability, related to equation 27.
    E: `np.ndarray'
        Energy, related to equation 26.

    """
    import matplotlib.pyplot as plt

    tex = tex[:, ::-1]
    tex = tex.T

    M, N = tex.shape
    texture = np.empty((M, N, 4), np.float32)
    texture[:, :, 0] = tex
    texture[:, :, 1] = tex
    texture[:, :, 2] = tex
    texture[:, :, 3] = 1

    #     texture = scipy.ndimage.rotate(texture,-90)
    plt.figure()
    plt.imshow(texture)


def line_integral_conv(
    adata: AnnData,
    basis: str = "umap",
    U_grid: Optional[np.ndarray] = None,
    V_grid: Optional[np.ndarray] = None,
    xy_grid_nums: Union[Tuple[int], List[int]] = [50, 50],
    method: Literal["yt", "lic"] = "yt",
    cmap: str = "viridis",
    normalize: bool = False,
    density: float = 1,
    lim: Tuple[float, float] = (0, 1),
    const_alpha: bool = False,
    kernellen: float = 100,
    V_threshold: Optional[float] = None,
    vector: str = "velocity",
    file: Optional[str] = None,
    save_show_or_return: Literal["save", "show", "return"] = "show",
    save_kwargs: Dict[str, Any] = {},
    g_kwargs_dict: Dict[str, Any] = {},
):
    """Visualize vector field with quiver, streamline and line integral convolution (LIC), using velocity estimates on a
     grid from the associated data. A white noise background will be used for texture as default. Adjust the bounds of
     lim in the range of [0, 1] which applies upper and lower bounds to the values of line integral convolution and
     enhance the visibility of plots. When const_alpha=False, alpha will be weighted spatially by the values of line
     integral convolution; otherwise a constant value of the given alpha is used.

    Args:
        adata: an AnnData object that contains U_grid and V_grid data.
        basis: the dimension reduction method to use. Defaults to "umap".
        U_grid: original velocity on the first dimension of a 2 d grid. Defaults to None.
        V_grid: original velocity on the second dimension of a 2 d grid. Defaults to None.
        xy_grid_nums: the number of grids in either x or y axis. The number of grids has to be the same on both
            dimensions. Defaults to [50, 50].
        method: the method to visualize the data. Defaults to "yt".
        cmap: the colormap used to plot the figure. Defaults to "viridis".
        normalize: whether to normalize the original data. Defaults to False.
        density: density of the streamlines. Defaults to 1.
        lim: the value of line integral convolution will be clipped to the range of lim, which applies upper and lower
            bounds to the values of line integral convolution and enhance the visibility of plots. Each element should
            be in the range of [0,1].. Defaults to (0, 1).
        const_alpha: whether to prevent the alpha from being weighted spatially by the values of line integral
            convolution; otherwise a constant value of the given alpha is used. Defaults to False.
        kernellen: the lens of kernel for convolution, which is the length over which the convolution will be performed.
            For longer kernellen, longer streamline structure will appear. Defaults to 100.
        V_threshold: the threshold of velocity value for visualization. Defaults to None.
        vector: which vector type will be used for plotting, one of {'velocity', 'acceleration'} or either velocity
            field or acceleration field will be plotted. Defaults to "velocity".
        file: the path to save the slice figure. Defaults to None.
        save_show_or_return: whether to save, show or return the figure. Defaults to "show".
        save_kwargs: a dictionary that will be passed to the save_show_ret function. By default, it is an empty dictionary
            and the save_show_ret function will use the {"path": None, "prefix": 'line_integral_conv', "dpi": None,
            "ext": 'pdf', "transparent": True, "close": True, "verbose": True} as its parameters. Otherwise, you can
            provide a dictionary that properly modify those keys according to your needs. Defaults to {}.
        g_kwargs_dict: any other kwargs that would be passed to `dynamo.tl.grid_velocity_filter`. Defaults to {}.

    Raises:
        Exception: _description_
        Exception: _description_

    Returns:
        None would be returned by default. If `save_show_or_return` is set to "return" or "all", the generated 
        `yt.SlicePlot` will be returned.
    """

    import matplotlib.pyplot as plt

    X = adata.obsm["X_" + basis][:, :2] if "X_" + basis in adata.obsm.keys() else None
    V = adata.obsm[vector + "_" + basis][:, :2] if vector + "_" + basis in adata.obsm.keys() else None

    if X is None:
        raise Exception(f"The {basis} dimension reduction is not performed over your data yet.")
    if V is None:
        raise Exception(f"The {basis}_velocity velocity (or velocity) result does not existed in your data.")

    if U_grid is None or V_grid is None:
        if "VecFld_" + basis in adata.uns.keys():
            # first check whether the sparseVFC reconstructed vector field exists
            X_grid_, V_grid = (
                adata.uns["VecFld_" + basis]["VecFld"]["grid"],
                adata.uns["VecFld_" + basis]["VecFld"]["grid_V"],
            )
            N = int(np.sqrt(V_grid.shape[0]))
            U_grid = np.reshape(V_grid[:, 0], (N, N)).T
            V_grid = np.reshape(V_grid[:, 1], (N, N)).T

        elif "grid_velocity_" + basis in adata.uns.keys():
            # then check whether the Gaussian Kernel vector field exists
            X_grid_, V_grid_, _ = (
                adata.uns["grid_velocity_" + basis]["X_grid"],
                adata.uns["grid_velocity_" + basis]["V_grid"],
                adata.uns["grid_velocity_" + basis]["D"],
            )
            U_grid = V_grid_[0, :, :].T
            V_grid = V_grid_[1, :, :].T
        else:
            # if no VF or Gaussian Kernel vector fields, recreate it
            grid_kwargs_dict = {
                "density": None,
                "smooth": None,
                "n_neighbors": None,
                "min_mass": None,
                "autoscale": False,
                "adjust_for_stream": True,
                "V_threshold": None,
            }
            grid_kwargs_dict.update(g_kwargs_dict)

            X_grid_, V_grid_, _ = velocity_on_grid(X[:, [0, 1]], V[:, [0, 1]], xy_grid_nums, **grid_kwargs_dict)
            U_grid = V_grid_[0, :, :].T
            V_grid = V_grid_[1, :, :].T

    if V_threshold is not None:
        mass = np.sqrt((V_grid**2).sum(0))
        if V_threshold is not None:
            V_grid[0][mass.reshape(V_grid[0].shape) < V_threshold] = np.nan

    if method == "yt":
        try:
            import yt
        except ImportError:
            print(
                "Please first install yt package to use the line integral convolution plot method. "
                "Install instruction is provided here: https://yt-project.org/"
            )

        velocity_x_ori, velocity_y_ori, velocity_z_ori = (
            U_grid,
            V_grid,
            np.zeros(U_grid.shape),
        )
        velocity_x = np.repeat(velocity_x_ori[:, :, np.newaxis], V_grid.shape[1], axis=2)
        velocity_y = np.repeat(velocity_y_ori[:, :, np.newaxis], V_grid.shape[1], axis=2)
        velocity_z = np.repeat(velocity_z_ori[np.newaxis, :, :], V_grid.shape[1], axis=0)

        data = {}

        data["velocity_x"] = (velocity_x, "km/s")
        data["velocity_y"] = (velocity_y, "km/s")
        data["velocity_z"] = (velocity_z, "km/s")
        data["velocity_sum"] = (
            np.sqrt(velocity_x**2 + velocity_y**2),
            "km/s",
        )

        ds = yt.load_uniform_grid(data, data["velocity_x"][0].shape, length_unit=(1.0, "Mpc"))
        slc = yt.SlicePlot(ds, "z", ["velocity_sum"])
        slc.set_cmap("velocity_sum", cmap)
        slc.set_log("velocity_sum", False)

        slc.annotate_velocity(normalize=normalize)
        slc.annotate_streamlines("velocity_x", "velocity_y", density=density)
        slc.annotate_line_integral_convolution(
            "velocity_x",
            "velocity_y",
            lim=lim,
            const_alpha=const_alpha,
            kernellen=kernellen,
        )

        slc.set_xlabel(basis + "_1")
        slc.set_ylabel(basis + "_2")

        slc.show()

        if file is not None:
            # plt.rc('font', family='serif', serif='Times')
            # plt.rc('text', usetex=True)
            # plt.rc('xtick', labelsize=8)
            # plt.rc('ytick', labelsize=8)
            # plt.rc('axes', labelsize=8)
            slc.save(file, mpl_kwargs={"figsize": [2, 2]})
    elif method == "lic":
        # velocyto_tex = runlic(V_grid, V_grid, 100)
        # plot_LIC_gray(velocyto_tex)
        pass

    return save_show_ret("line_integral_conv", save_show_or_return, save_kwargs, slc)


@docstrings.with_indent(4)
def cell_wise_vectors(
    adata: AnnData,
    basis: str = "umap",
    x: int = 0,
    y: int = 1,
    z: int = 2,
    ekey: str = "M_s",
    vkey: str = "velocity_S",
    color: Union[str, List[str]] = "ntr",
    layer: str = "X",
    highlights: Optional[list] = None,
    labels: Optional[list] = None,
    values: Optional[list] = None,
    theme: Optional[
        Literal[
            "blue",
            "red",
            "green",
            "inferno",
            "fire",
            "viridis",
            "darkblue",
            "darkred",
            "darkgreen",
        ]
    ] = None,
    cmap: Optional[str] = None,
    color_key: Union[Dict[str, str], List[str], None] = None,
    color_key_cmap: Optional[str] = None,
    background: Optional[str] = "white",
    ncols: int = 4,
    pointsize: Optional[float] = None,
    figsize: Tuple[float, float] = (6, 4),
    show_legend: str = "on data",
    use_smoothed: bool = True,
    ax: Optional[Axes] = None,
    sort: Literal["raw", "abs", "neg"] = "raw",
    aggregate: Optional[str] = None,
    show_arrowed_spines: bool = False,
    inverse: bool = False,
    cell_inds: str = "all",
    quiver_size: Optional[float] = 1,
    quiver_length: Optional[float] = None,
    vector: str = "velocity",
    frontier: bool = False,
    save_show_or_return: Literal["save", "show", "return"] = "show",
    save_kwargs: Dict[str, Any] = {},
    s_kwargs_dict: Dict[str, Any] = {},
    projection: Literal["2d", "3d"] = "2d",
    **cell_wise_kwargs,
) -> Optional[List[Axes]]:
    """Plot the velocity or acceleration vector of each cell.

    Args:
        adata: an AnnData object.
        basis: the reduced dimension stored in adata.obsm. The specific basis key will be constructed in the following
            priority if exits: 1) specific layer input +  basis 2) X_ + basis 3) basis. E.g. if basis is PCA, `scatters`
            is going to look for 1) if specific layer is spliced, `spliced_pca` 2) `X_pca` (dynamo convention) 3) `pca`.
            Defaults to "umap".
        x: the column index of the low dimensional embedding for the x-axis. Defaults to 0.
        y: the column index of the low dimensional embedding for the y-axis. Defaults to 1.
        z: the column index of the low dimensional embedding for the z-axis. Defaults to 2.
        ekey: the expression key. Defaults to "M_s".
        vkey: the velocity key. Defaults to "velocity_S".
        color: any column names or gene expression, etc. that will be used for coloring cells. Defaults to "ntr".
        layer: the layer of data to use for the scatter plot. Defaults to "X".
        highlights: the color group that will be highlighted. If highligts is a list of lists, each list is relate to
            each color element. Defaults to None.
        labels: an array of labels (assumed integer or categorical), one for each data sample. This will be used for
            coloring the points in the plot according to their label. Note that this option is mutually exclusive to the
            `values` option. Defaults to None.
        values: an array of values (assumed float or continuous), one for each sample. This will be used for coloring
            the points in the plot according to a colorscale associated to the total range of values. Note that this
            option is mutually exclusive to the `labels` option. Defaults to None.
        theme: A color theme to use for plotting. A small set of predefined themes are provided which have relatively
            good aesthetics. Available themes are: {'blue', 'red', 'green', 'inferno', 'fire', 'viridis', 'darkblue',
            'darkred', 'darkgreen'}. Defaults to None.
        cmap: The name of a matplotlib colormap to use for coloring or shading points. If no labels or values are passed
            this will be used for shading points according to density (largely only of relevance for very large
            datasets). If values are passed this will be used for shading according the value. Note that if theme is
            passed then this value will be overridden by the corresponding option of the theme. Defaults to None.
        color_key: the method to assign colors to categoricals. This can either be an explicit dict mapping labels to
            colors (as strings of form '#RRGGBB'), or an array like object providing one color for each distinct
            category being provided in `labels`. Either way this mapping will be used to color points according to the
            label. Note that if theme is passed then this value will be overridden by the corresponding option of the
            theme. Defaults to None.
        color_key_cmap: the name of a matplotlib colormap to use for categorical coloring. If an explicit `color_key` is
            not given a color mapping for categories can be generated from the label list and selecting a matching list
            of colors from the given colormap. Note that if theme is passed then this value will be overridden by the
            corresponding option of the theme. Defaults to None.
        background: the color of the background. Usually this will be either 'white' or 'black', but any color name will
            work. Ideally one wants to match this appropriately to the colors being used for points etc. This is one of
            the things that themes handle for you. Note that if theme is passed then this value will be overridden by
            the corresponding option of the theme. Defaults to None.
        ncols: the number of columns for the figure. Defaults to 4.
        pointsize: the scale of the point size. Actual point cell size is calculated as
            `500.0 / np.sqrt(adata.shape[0]) * pointsize`. Defaults to None.
        figsize: the width and height of a figure. Defaults to (6, 4).
        show_legend: whether to display a legend of the labels. Defaults to "on data".
        use_smoothed: whether to use smoothed values (i.e. M_s / M_u instead of spliced / unspliced, etc.). Defaults to
            True.
        ax: the matplotlib axes object where new plots will be added to. Only applicable to drawing a single component.
            Defaults to None.
        sort: the method to reorder data so that high values points will be on top of background points. Can be one of
            {'raw', 'abs', 'neg'}, i.e. sorted by raw data, sort by absolute values or sort by negative values. Defaults
            to "raw".
        aggregate: the column in adata.obs that will be used to aggregate data points. Defaults to None.
        show_arrowed_spines: whether to show a pair of arrowed spines representing the basis of the scatter is currently
            using. Defaults to False.
        inverse: whether to inverse the direction of the velocity vectors. Defaults to False.
        cell_inds: the cell index that will be chosen to draw velocity vectors. Can be a list of integers (cell indices)
            or str (Cell names). Defaults to "all".
        quiver_size: the size of quiver. If None, we will use set quiver_size to be 1. Note that quiver quiver_size is
            used to calculate the head_width (10 x quiver_size), head_length (12 x quiver_size) and headaxislength (8 x
            quiver_size) of the quiver. This is done via the `default_quiver_args` function which also calculate the
            scale of the quiver (1 / quiver_length). Defaults to 1.
        quiver_length: the length of quiver. The quiver length which will be used to calculate scale of quiver. Note
            that befoe applying `default_quiver_args` velocity values are first rescaled via the quiver_autoscaler
            function. Scale of quiver indicates the nuumber of data units per arrow length unit, e.g., m/s per plot
            width; a smaller scale parameter makes the arrow longer. Defaults to None.
        vector: which vector type will be used for plotting, one of {'velocity', 'acceleration'} or either velocity
            field or acceleration field will be plotted. Defaults to "velocity".
        frontier: whether to add the frontier. Scatter plots can be enhanced by using transparency (alpha) in order to
            show area of high density and multiple scatter plots can be used to delineate a frontier. See matplotlib
            tips & tricks cheatsheet (https://github.com/matplotlib/cheatsheets). Originally inspired by figures from
            scEU-seq paper: https://science.sciencemag.org/content/367/6482/1151. Defaults to False.
        save_show_or_return: whether to save, show, or return the generated figure. Defaults to "show".
        save_kwargs: a dictionary that will be passed to the save_show_ret function. By default, it is an empty dictionary
            and the save_show_ret function will use the {"path": None, "prefix": 'cell_wise_velocity', "dpi": None,
            "ext": 'pdf', "transparent": True, "close": True, "verbose": True} as its parameters. Otherwise, you can
            provide a dictionary that properly modify those keys according to your needs. Defaults to {}.
        s_kwargs_dict: any other kwargs that will be passed to `dynamo.pl.scatters`. Defaults to {}.
        projection: the projection property of the matplotlib.Axes. Defaults to "2d".

    Raises:
        ValueError: invalid `x` or `y`.
        NotImplementedError: Invalid `projection`.

    Returns:
        None would be returned by default. If `save_show_or_return` is set to be `return`, the matplotlib axes of the
        generated subplots would be returned.
    """

    import matplotlib.pyplot as plt
    from matplotlib import rcParams
    from matplotlib.colors import to_hex

    if projection == "2d":
        projection_dim_indexer = [x, y]
    elif projection == "3d":
        projection_dim_indexer = [x, y, z]
    else:
        projection_dim_indexer = [x, y]

    if type(x) == str and type(y) == str:
        if len(adata.var_names[adata.var.use_for_dynamics].intersection([x, y])) != 2:
            raise ValueError(
                "If you want to plot the vector flow of two genes, please make sure those two genes "
                "belongs to dynamics genes or .var.use_for_dynamics is True."
            )
        X = adata[:, projection_dim_indexer].layers[ekey].A
        V = adata[:, projection_dim_indexer].layers[vkey].A
        layer = ekey
    else:
        if ("X_" + basis in adata.obsm.keys()) and (vector + "_" + basis in adata.obsm.keys()):
            X = adata.obsm["X_" + basis][:, projection_dim_indexer]
            V = adata.obsm[vector + "_" + basis][:, projection_dim_indexer]
        else:
            if "X_" + basis not in adata.obsm.keys():
                layer, basis = basis.split("_")
                reduceDimension(adata, layer=layer, reduction_method=basis)
            if "kmc" not in adata.uns_keys():
                cell_velocities(adata, vkey="velocity_S", basis=basis)
                X = adata.obsm["X_" + basis][:, projection_dim_indexer]
                V = adata.obsm[vector + "_" + basis][:, projection_dim_indexer]
            else:
                kmc = adata.uns["kmc"]
                X = adata.obsm["X_" + basis][:, projection_dim_indexer]
                V = kmc.compute_density_corrected_drift(X, kmc.Idx, normalize_vector=True)
                adata.obsm[vector + "_" + basis] = V

    X, V = X.copy(), V.copy()

    V /= 3 * quiver_autoscaler(X, V)
    if inverse:
        V = -V
    df = None
    main_info("X shape: " + str(X.shape) + " V shape: " + str(V.shape))
    if projection == "2d":
        df = pd.DataFrame({"x": X[:, 0], "y": X[:, 1], "u": V[:, 0], "v": V[:, 1]})
    elif projection == "3d":
        df = pd.DataFrame({"x": X[:, 0], "y": X[:, 1], "z": X[:, 2], "u": V[:, 0], "v": V[:, 1], "w": V[:, 2]})
        show_legend = None
    else:
        raise NotImplementedError("Projection method %s is not implemented" % projection)

    if cell_inds == "all":
        ix_choice = np.arange(adata.shape[0])
    elif cell_inds == "random":
        ix_choice = np.random.choice(np.range(adata.shape[0]), size=1000, replace=False)
    elif type(cell_inds) is int:
        ix_choice = np.random.choice(np.range(adata.shape[0]), size=cell_inds, replace=False)
    elif type(cell_inds) is list:
        if type(cell_inds[0]) is str:
            cell_inds = [adata.obs_names.to_list().index(i) for i in cell_inds]
        ix_choice = cell_inds

    df = df.iloc[ix_choice, :]

    if background is None:
        _background = rcParams.get("figure.facecolor")
        background = to_hex(_background) if type(_background) is tuple else _background

    if quiver_size is None:
        quiver_size = 1
    if background == "black":
        edgecolors = "white"
    else:
        edgecolors = "black"

    head_w, head_l, ax_l, scale = default_quiver_args(quiver_size, quiver_length)  #
    quiver_kwargs = {
        "angles": "xy",
        "scale": scale,
        "scale_units": "xy",
        "width": 0.0005,
        "headwidth": head_w,
        "headlength": head_l,
        "headaxislength": ax_l,
        "minshaft": 1,
        "minlength": 1,
        "pivot": "tail",
        "linewidth": 0.1,
        "edgecolors": edgecolors,
        "alpha": 1,
        "zorder": 10,
    }
    quiver_kwargs = update_dict(quiver_kwargs, cell_wise_kwargs)
    quiver_3d_kwargs = {
        "linewidth": 1,
        "edgecolors": "white",
        "alpha": 1,
        "length": 8,
        "arrow_length_ratio": scale,

    }

    axes_list, color_list, _ = scatters(
        adata=adata,
        basis=basis,
        x=x,
        y=y,
        z=z,
        color=color,
        layer=layer,
        highlights=highlights,
        labels=labels,
        values=values,
        theme=theme,
        cmap=cmap,
        color_key=color_key,
        color_key_cmap=color_key_cmap,
        background=background,
        ncols=ncols,
        pointsize=pointsize,
        figsize=figsize,
        show_legend=show_legend,
        use_smoothed=use_smoothed,
        aggregate=aggregate,
        show_arrowed_spines=show_arrowed_spines,
        ax=ax,
        sort=sort,
        save_show_or_return="return",
        frontier=frontier,
        projection=projection,
        **s_kwargs_dict,
        return_all=True,
    )

    # single axis output
    if type(axes_list) != list:
        axes_list = [axes_list]
        color_list = [color_list]
    x0, x1 = df.iloc[:, 0], df.iloc[:, 1]
    v0, v1 = df.iloc[:, 2], df.iloc[:, 3]

    if projection == "3d":
        x0, x1, x2 = df.iloc[:, 0], df.iloc[:, 1], df.iloc[:, 2]
        v0, v1, v2 = df.iloc[:, 3], df.iloc[:, 4], df.iloc[:, 5]

    for i in range(len(axes_list)):
        ax = axes_list[i]
        if projection == "2d":
            ax.quiver(
                x0,
                x1,
                v0,
                v1,
                color=color_list[i],
                facecolors=color_list[i],
                **quiver_kwargs,
            )
        elif projection == "3d":
            cmap_3d = [element for element in color_list[i]] + [element for element in color_list[i] for _ in range(2)]
            ax.quiver(
                x0,
                x1,
                x2,
                v0,
                v1,
                v2,
                color=cmap_3d,
                # facecolors=color_list[i],
                **quiver_3d_kwargs,
            )
        ax.set_facecolor(background)

    return save_show_ret("cell_wise_vector", save_show_or_return, save_kwargs, axes_list, projection != "3d")


@docstrings.with_indent(4)
def grid_vectors(
    adata: AnnData,
    basis: str = "umap",
    x: int = 0,
    y: int = 1,
    ekey: str = "M_s",
    vkey: str = "velocity_S",
    color: Union[str, List[str]] = "ntr",
    layer: str = "X",
    highlights: Optional[list] = None,
    labels: Optional[list] = None,
    values: Optional[list] = None,
    theme: Optional[
        Literal[
            "blue",
            "red",
            "green",
            "inferno",
            "fire",
            "viridis",
            "darkblue",
            "darkred",
            "darkgreen",
        ]
    ] = None,
    cmap: Optional[str] = None,
    color_key: Union[Dict[str, str], List[str], None] = None,
    color_key_cmap: Optional[str] = None,
    background: Optional[str] = "white",
    ncols: int = 4,
    pointsize: Optional[float] = None,
    figsize: Tuple[float] = (6, 4),
    show_legend: str = "on data",
    use_smoothed: bool = True,
    ax: Optional[Axes] = None,
    sort: Literal["raw", "abs", "neg"] = "raw",
    aggregate: Optional[str] = None,
    show_arrowed_spines: bool = False,
    inverse: bool = False,
    cell_inds: Union[str, list] = "all",
    method: Literal["SparseVFC", "gaussian"] = "gaussian",
    xy_grid_nums: Tuple[int, int] = (50, 50),
    cut_off_velocity: bool = True,
    quiver_size: Optional[float] = None,
    quiver_length: Optional[float] = None,
    vector: str = "velocity",
    frontier: bool = False,
    save_show_or_return: Literal["save", "show", "return"] = "show",
    save_kwargs: Dict[str, Any] = {},
    s_kwargs_dict: Dict[str, Any] = {},
    q_kwargs_dict: Dict[str, Any] = {},
    **grid_kwargs,
) -> Union[List[Axes], Axes, None]:
    """Plot the velocity or acceleration vector of each cell on a grid.

    Args:
        adata: an AnnData object.
        basis: the reduced dimension stored in adata.obsm. The specific basis key will be constructed in the following
            priority if exits: 1) specific layer input +  basis 2) X_ + basis 3) basis. E.g. if basis is PCA, `scatters`
            is going to look for 1) if specific layer is spliced, `spliced_pca` 2) `X_pca` (dynamo convention) 3) `pca`.
            Defaults to "umap".
        x: the column index of the low dimensional embedding for the x-axis. Defaults to 0.
        y: the column index of the low dimensional embedding for the y-axis. Defaults to 1.
        ekey: the expression key. Defaults to "M_s".
        vkey: the velocity key. Defaults to "velocity_S".
        color: any column names or gene expression, etc. that will be used for coloring cells. Defaults to "ntr".
        layer: the layer of data to use for the scatter plot. Defaults to "X".
        highlights: the color group that will be highlighted. If highligts is a list of lists, each list is relate to
            each color element. Defaults to None.
        labels: an array of labels (assumed integer or categorical), one for each data sample. This will be used for
            coloring the points in the plot according to their label. Note that this option is mutually exclusive to the
            `values` option. Defaults to None.
        values: an array of values (assumed float or continuous), one for each sample. This will be used for coloring
            the points in the plot according to a colorscale associated to the total range of values. Note that this
            option is mutually exclusive to the `labels` option. Defaults to None.
        theme: A color theme to use for plotting. A small set of predefined themes are provided which have relatively
            good aesthetics. Available themes are: {'blue', 'red', 'green', 'inferno', 'fire', 'viridis', 'darkblue',
            'darkred', 'darkgreen'}. Defaults to None.
        cmap: The name of a matplotlib colormap to use for coloring or shading points. If no labels or values are passed
            this will be used for shading points according to density (largely only of relevance for very large
            datasets). If values are passed this will be used for shading according the value. Note that if theme is
            passed then this value will be overridden by the corresponding option of the theme. Defaults to None.
        color_key: the method to assign colors to categoricals. This can either be an explicit dict mapping labels to
            colors (as strings of form '#RRGGBB'), or an array like object providing one color for each distinct
            category being provided in `labels`. Either way this mapping will be used to color points according to the
            label. Note that if theme is passed then this value will be overridden by the corresponding option of the
            theme. Defaults to None.
        color_key_cmap: the name of a matplotlib colormap to use for categorical coloring. If an explicit `color_key` is
            not given a color mapping for categories can be generated from the label list and selecting a matching list
            of colors from the given colormap. Note that if theme is passed then this value will be overridden by the
            corresponding option of the theme. Defaults to None.
        background: the color of the background. Usually this will be either 'white' or 'black', but any color name will
            work. Ideally one wants to match this appropriately to the colors being used for points etc. This is one of
            the things that themes handle for you. Note that if theme is passed then this value will be overridden by
            the corresponding option of the theme. Defaults to None.
        ncols: the number of columns for the figure. Defaults to 4.
        pointsize: the scale of the point size. Actual point cell size is calculated as
            `500.0 / np.sqrt(adata.shape[0]) * pointsize`. Defaults to None.
        figsize: the width and height of a figure. Defaults to (6, 4).
        show_legend: whether to display a legend of the labels. Defaults to "on data".
        use_smoothed: whether to use smoothed values (i.e. M_s / M_u instead of spliced / unspliced, etc.). Defaults to
            True.
        ax: the matplotlib axes object where new plots will be added to. Only applicable to drawing a single component.
            Defaults to None.
        sort: the method to reorder data so that high values points will be on top of background points. Can be one of
            {'raw', 'abs', 'neg'}, i.e. sorted by raw data, sort by absolute values or sort by negative values. Defaults
            to "raw".
        aggregate: the column in adata.obs that will be used to aggregate data points. Defaults to None.
        show_arrowed_spines: whether to show a pair of arrowed spines representing the basis of the scatter is currently
            using. Defaults to False.
        inverse: whether to inverse the direction of the velocity vectors. Defaults to False.
        cell_inds: the cell index that will be chosen to draw velocity vectors. Can be a list of integers (cell integer
            indices) or str (Cell names). Defaults to "all".
        method: method to reconstruct the vector field. Currently it supports either SparseVFC (default) or the
            empirical method Gaussian kernel method from RNA velocity (Gaussian). Defaults to "gaussian".
        xy_grid_nums: the number of grids in either x or y axis. Defaults to (50, 50).
        cut_off_velocity: whether to remove small velocity vectors from the recovered the vector field grid, either
            through the simple Gaussian kernel (applicable to 2D) or the powerful sparseVFC approach. Defaults to True.
        quiver_size: the size of quiver. If None, we will use set quiver_size to be 1. Note that quiver quiver_size is
            used to calculate the head_width (10 x quiver_size), head_length (12 x quiver_size) and headaxislength (8 x
            quiver_size) of the quiver. This is done via the `default_quiver_args` function which also calculate the
            scale of the quiver (1 / quiver_length). Defaults to None.
        quiver_length: the length of quiver. The quiver length which will be used to calculate scale of quiver. Note
            that befoe applying `default_quiver_args` velocity values are first rescaled via the quiver_autoscaler
            function. Scale of quiver indicates the nuumber of data units per arrow length unit, e.g., m/s per plot
            width; a smaller scale parameter makes the arrow longer. Defaults to None.
        vector: which vector type will be used for plotting, one of {'velocity', 'acceleration'} or either velocity
            field or acceleration field will be plotted. Defaults to "velocity".
        frontier: whether to add the frontier. Scatter plots can be enhanced by using transparency (alpha) in order to
            show area of high density and multiple scatter plots can be used to delineate a frontier. See matplotlib
            tips & tricks cheatsheet (https://github.com/matplotlib/cheatsheets). Originally inspired by figures from
            scEU-seq paper: https://science.sciencemag.org/content/367/6482/1151. Defaults to False.
        save_show_or_return: whether to save, show, or return the generated figure. Defaults to "show".
        save_kwargs: a dictionary that will be passed to the save_show_ret function. By default, it is an empty dictionary
            and the save_show_ret function will use the {"path": None, "prefix": 'grid_velocity', "dpi": None, "ext": 'pdf',
            "transparent": True, "close": True, "verbose": True} as its parameters. Otherwise, you can provide a
            dictionary that properly modify those keys according to your needs.. Defaults to {}.
        s_kwargs_dict: any other kwargs that would be passed to `dynamo.pl.scatters`. Defaults to {}.
        q_kwargs_dict: any other kwargs that would be passed to `pyplot.quiver`. Defaults to {}.
        **grid_kwargs: any other kwargs that would be passed to `dynamo.tl.grid_velocity_filter`.

    Raises:
        ValueError: invalid `x` or `y`.
        NotImplementedError: invalid `method`.

    Returns:
        None would be returned by default. If `save_show_or_return` is set to be `return`, the matplotlib axes of the
        generated subplots would be returned.
    """

    import matplotlib.pyplot as plt
    from matplotlib import rcParams
    from matplotlib.colors import to_hex

    if type(x) == str and type(y) == str:
        if len(adata.var_names[adata.var.use_for_dynamics].intersection([x, y])) != 2:
            raise ValueError(
                "If you want to plot the vector flow of two genes, please make sure those two genes "
                "belongs to dynamics genes or .var.use_for_dynamics is True."
            )
        X = adata[:, [x, y]].layers[ekey].A
        V = adata[:, [x, y]].layers[vkey].A
        layer = ekey
    else:
        if ("X_" + basis in adata.obsm.keys()) and (vector + "_" + basis in adata.obsm.keys()):
            X = adata.obsm["X_" + basis][:, [x, y]]
            V = adata.obsm[vector + "_" + basis][:, [x, y]]
        else:
            if "X_" + basis not in adata.obsm.keys():
                layer, basis = basis.split("_")
                reduceDimension(adata, layer=layer, reduction_method=basis)
            if "kmc" not in adata.uns_keys():
                cell_velocities(adata, vkey="velocity_S", basis=basis)
                X = adata.obsm["X_" + basis][:, [x, y]]
                V = adata.obsm[vector + "_" + basis][:, [x, y]]
            else:
                kmc = adata.uns["kmc"]
                X = adata.obsm["X_" + basis][:, [x, y]]
                V = kmc.compute_density_corrected_drift(X, kmc.Idx, normalize_vector=True)
                adata.obsm[vector + "_" + basis] = V

    X, V = X.copy(), V.copy()

    if cell_inds == "all":
        ix_choice = np.arange(adata.shape[0])
    elif cell_inds == "random":
        ix_choice = np.random.choice(np.range(adata.shape[0]), size=1000, replace=False)
    elif type(cell_inds) is int:
        ix_choice = np.random.choice(np.range(adata.shape[0]), size=cell_inds, replace=False)
    elif type(cell_inds) is list:
        if type(cell_inds[0]) is str:
            cell_inds = [adata.obs_names.to_list().index(i) for i in cell_inds]
        ix_choice = cell_inds

    X, V = X[ix_choice, :], V[ix_choice, :]  # 0, 0

    grid_kwargs_dict = {
        "density": None,
        "smooth": None,
        "n_neighbors": None,
        "min_mass": None,
        "autoscale": False,
        "adjust_for_stream": True,
        "V_threshold": None,
    }
    grid_kwargs_dict = update_dict(grid_kwargs_dict, grid_kwargs)

    if method.lower() == "sparsevfc":
        if "VecFld_" + basis not in adata.uns.keys():
            VectorField(adata, basis=basis, dims=[x, y])
        X_grid, V_grid = (
            adata.uns["VecFld_" + basis]["grid"],
            adata.uns["VecFld_" + basis]["grid_V"],
        )
        N = int(np.sqrt(V_grid.shape[0]))

        if cut_off_velocity:
            X_grid, p_mass, neighs, weight = prepare_velocity_grid_data(
                X,
                xy_grid_nums,
                density=grid_kwargs_dict["density"],
                smooth=grid_kwargs_dict["smooth"],
                n_neighbors=grid_kwargs_dict["n_neighbors"],
            )
            for i in ["density", "smooth", "n_neighbors"]:
                grid_kwargs_dict.pop(i)

            VecFld, func = vecfld_from_adata(adata, basis)

            V_emb = func(X)
            V_grid = (V_emb[neighs] * weight[:, :, None]).sum(1) / np.maximum(1, p_mass)[:, None]
            X_grid, V_grid = grid_velocity_filter(
                V_emb=V,
                neighs=neighs,
                p_mass=p_mass,
                X_grid=X_grid,
                V_grid=V_grid,
                **grid_kwargs_dict,
            )
        else:
            X_grid, V_grid = (
                np.array([np.unique(X_grid[:, 0]), np.unique(X_grid[:, 1])]),
                np.array([V_grid[:, 0].reshape((N, N)), V_grid[:, 1].reshape((N, N))]),
            )
    elif method.lower() == "gaussian":
        X_grid, V_grid, D = velocity_on_grid(
            X,
            V,
            xy_grid_nums,
            cut_off_velocity=cut_off_velocity,
            **grid_kwargs_dict,
        )
    elif "grid_velocity_" + basis in adata.uns.keys():
        X_grid, V_grid, _ = (
            adata.uns["grid_velocity_" + basis]["VecFld"]["X_grid"],
            adata.uns["grid_velocity_" + basis]["VecFld"]["V_grid"],
            adata.uns["grid_velocity_" + basis]["VecFld"]["D"],
        )
    else:
        raise NotImplementedError(
            "Vector field learning method {} is not supported or the grid velocity is collected for "
            "the current adata object.".format(method)
        )

    V_grid /= 3 * quiver_autoscaler(X_grid, V_grid)
    if inverse:
        V_grid = -V_grid

    if background is None:
        _background = rcParams.get("figure.facecolor")
        background = to_hex(_background) if type(_background) is tuple else _background
    if quiver_size is None:
        quiver_size = 1
    if background == "black":
        edgecolors = "white"
    else:
        edgecolors = "black"

    head_w, head_l, ax_l, scale = default_quiver_args(quiver_size, quiver_length)

    quiver_kwargs = {
        "angles": "xy",
        "scale": scale,
        "scale_units": "xy",
        "width": 0.0005,
        "headwidth": head_w,
        "headlength": head_l,
        "headaxislength": ax_l,
        "minshaft": 1,
        "minlength": 1,
        "pivot": "tail",
        "edgecolors": edgecolors,
        "linewidth": 0.2,
        "facecolors": edgecolors,
        "color": edgecolors,
        "alpha": 1,
        "zorder": 3,
    }
    quiver_kwargs = update_dict(quiver_kwargs, q_kwargs_dict)

    # if ax is None:
    #     plt.figure(facecolor=background)
    axes_list, _, font_color = scatters(
        adata=adata,
        basis=basis,
        x=x,
        y=y,
        color=color,
        layer=layer,
        highlights=highlights,
        labels=labels,
        values=values,
        theme=theme,
        cmap=cmap,
        color_key=color_key,
        color_key_cmap=color_key_cmap,
        background=background,
        ncols=ncols,
        pointsize=pointsize,
        figsize=figsize,
        show_legend=show_legend,
        use_smoothed=use_smoothed,
        aggregate=aggregate,
        show_arrowed_spines=show_arrowed_spines,
        ax=ax,
        sort=sort,
        save_show_or_return="return",
        frontier=frontier,
        **s_kwargs_dict,
        return_all=True,
    )

    if type(axes_list) == list:
        for i in range(len(axes_list)):
            axes_list[i].quiver(X_grid[0], X_grid[1], V_grid[0], V_grid[1], **quiver_kwargs)
            axes_list[i].set_facecolor(background)
    else:
        axes_list.quiver(X_grid[0], X_grid[1], V_grid[0], V_grid[1], **quiver_kwargs)
        axes_list.set_facecolor(background)

    return save_show_ret("grid_velocity", save_show_or_return, save_kwargs, axes_list)


@docstrings.with_indent(4)
def streamline_plot(
    adata: AnnData,
    basis: str = "umap",
    x: int = 0,
    y: int = 1,
    ekey: str = "M_s",
    vkey: str = "velocity_S",
    color: Union[str, List[str]] = "ntr",
    layer: str = "X",
    highlights: Optional[list] = None,
    labels: Optional[list] = None,
    values: Optional[list] = None,
    theme: Optional[
        Literal[
            "blue",
            "red",
            "green",
            "inferno",
            "fire",
            "viridis",
            "darkblue",
            "darkred",
            "darkgreen",
        ]
    ] = None,
    cmap: Optional[str] = None,
    color_key: Union[Dict[str, str], List[str], None] = None,
    color_key_cmap: Optional[str] = None,
    background: Optional[str] = "white",
    ncols: int = 4,
    pointsize: Optional[float] = None,
    figsize: Tuple[float, float] = (6, 4),
    show_legend: str = "on data",
    use_smoothed: bool = True,
    ax: Optional[Axes] = None,
    sort: Literal["raw", "abs", "neg"] = "raw",
    aggregate: Optional[str] = None,
    show_arrowed_spines: bool = False,
    inverse: bool = False,
    cell_inds: Union[str, list] = "all",
    method: Literal["gaussian", "SparseVFC"] = "gaussian",
    xy_grid_nums: Tuple[int, int] = (50, 50),
    cut_off_velocity: bool = True,
    density: float = 1,
    linewidth: float = 1,
    streamline_alpha: float = 1,
    vector: str = "velocity",
    frontier: bool = False,
    save_show_or_return: Literal["save", "show", "return"] = "show",
    save_kwargs: Dict[str, Any] = {},
    s_kwargs_dict: Dict[str, Any] = {},
    **streamline_kwargs,
) -> List[Axes]:
    """Plot the velocity vector of each cell.

    Args:
        adata: an AnnData object.
        basis: the reduced dimension stored in adata.obsm. The specific basis key will be constructed in the following
            priority if exits: 1) specific layer input +  basis 2) X_ + basis 3) basis. E.g. if basis is PCA, `scatters`
            is going to look for 1) if specific layer is spliced, `spliced_pca` 2) `X_pca` (dynamo convention) 3) `pca`.
            Defaults to "umap".
        x: the column index of the low dimensional embedding for the x-axis. Defaults to 0.
        y: the column index of the low dimensional embedding for the y-axis. Defaults to 1.
        ekey: the expression key. Defaults to "M_s".
        vkey: the velocity key. Defaults to "velocity_S".
        color: any column names or gene expression, etc. that will be used for coloring cells. Defaults to "ntr".
        layer: the layer of data to use for the scatter plot. Defaults to "X".
        highlights: the color group that will be highlighted. If highligts is a list of lists, each list is relate to
            each color element. Defaults to None.
        labels: an array of labels (assumed integer or categorical), one for each data sample. This will be used for
            coloring the points in the plot according to their label. Note that this option is mutually exclusive to the
            `values` option. Defaults to None.
        values: an array of values (assumed float or continuous), one for each sample. This will be used for coloring
            the points in the plot according to a colorscale associated to the total range of values. Note that this
            option is mutually exclusive to the `labels` option. Defaults to None.
        theme: A color theme to use for plotting. A small set of predefined themes are provided which have relatively
            good aesthetics. Available themes are: {'blue', 'red', 'green', 'inferno', 'fire', 'viridis', 'darkblue',
            'darkred', 'darkgreen'}. Defaults to None.
        cmap: The name of a matplotlib colormap to use for coloring or shading points. If no labels or values are passed
            this will be used for shading points according to density (largely only of relevance for very large
            datasets). If values are passed this will be used for shading according the value. Note that if theme is
            passed then this value will be overridden by the corresponding option of the theme. Defaults to None.
        color_key: the method to assign colors to categoricals. This can either be an explicit dict mapping labels to
            colors (as strings of form '#RRGGBB'), or an array like object providing one color for each distinct
            category being provided in `labels`. Either way this mapping will be used to color points according to the
            label. Note that if theme is passed then this value will be overridden by the corresponding option of the
            theme. Defaults to None.
        color_key_cmap: the name of a matplotlib colormap to use for categorical coloring. If an explicit `color_key` is
            not given a color mapping for categories can be generated from the label list and selecting a matching list
            of colors from the given colormap. Note that if theme is passed then this value will be overridden by the
            corresponding option of the theme. Defaults to None.
        background: the color of the background. Usually this will be either 'white' or 'black', but any color name will
            work. Ideally one wants to match this appropriately to the colors being used for points etc. This is one of
            the things that themes handle for you. Note that if theme is passed then this value will be overridden by
            the corresponding option of the theme. Defaults to None.
        ncols: the number of columns for the figure. Defaults to 4.
        pointsize: the scale of the point size. Actual point cell size is calculated as
            `500.0 / np.sqrt(adata.shape[0]) * pointsize`. Defaults to None.
        figsize: the width and height of a figure. Defaults to (6, 4).
        show_legend: whether to display a legend of the labels. Defaults to "on data".
        use_smoothed: whether to use smoothed values (i.e. M_s / M_u instead of spliced / unspliced, etc.). Defaults to
            True.
        ax: the matplotlib axes object where new plots will be added to. Only applicable to drawing a single component.
            Defaults to None.
        sort: the method to reorder data so that high values points will be on top of background points. Can be one of
            {'raw', 'abs', 'neg'}, i.e. sorted by raw data, sort by absolute values or sort by negative values. Defaults
            to "raw".
        aggregate: the column in adata.obs that will be used to aggregate data points. Defaults to None.
        show_arrowed_spines: whether to show a pair of arrowed spines representing the basis of the scatter is currently
            using. Defaults to False.
        inverse: whether to inverse the direction of the velocity vectors. Defaults to False.
        cell_inds: the cell index that will be chosen to draw velocity vectors. Can be a list of integers (cell integer
            indices) or str (Cell names). Defaults to "all".
        method: the method to reconstruct the vector field. Currently, it supports either SparseVFC (default) or the
            empirical method Gaussian kernel method from RNA velocity (Gaussian). Defaults to "gaussian".
        xy_grid_nums: the number of grids in either x or y axis. Defaults to (50, 50).
        cut_off_velocity: whether to remove small velocity vectors from the recovered the vector field grid, either
            through the simple Gaussian kernel (applicable only to 2D) or the powerful sparseVFC approach. Defaults to True.
        density: density of the `plt.streamplot` function. Defaults to 1.
        linewidth: multiplier of automatically calculated linewidth passed to the `plt.streamplot function`. Defaults
            to 1.
        streamline_alpha: the alpha value applied to the vector field streamlines. Defaults to 1.
        vector: which vector type will be used for plotting, one of {'velocity', 'acceleration'} or either velocity
            field or acceleration field will be plotted. Defaults to "velocity".
        frontier: whether to add the frontier. Scatter plots can be enhanced by using transparency (alpha) in order to
            show area of high density and multiple scatter plots can be used to delineate a frontier. See matplotlib
            tips & tricks cheatsheet (https://github.com/matplotlib/cheatsheets). Originally inspired by figures from
            scEU-seq paper: https://science.sciencemag.org/content/367/6482/1151. Defaults to False.
        save_show_or_return: whether to save, show, or return the generated figure. Defaults to "show".
        save_kwargs: a dictionary that will be passed to the save_show_ret function. By default, it is an empty dictionary
            and the save_show_ret function will use the {"path": None, "prefix": 'streamline_plot', "dpi": None,
            "ext": 'pdf', "transparent": True, "close": True, "verbose": True} as its parameters. Otherwise, you can
            provide a dictionary that properly modify those keys according to your needs.. Defaults to {}.
        s_kwargs_dict: any other kwargs that would be passed to `dynamo.pl.scatters`. Defaults to {}.

    Raises:
        ValueError: invalid `x` or `y`.
        NotImplementedError: invalid `method`.

    Returns:
        None would be returned by default. If `save_show_or_return` is set to 'return', the matplotlib Axes objects of
        the subplots would be returned.
    """

    import matplotlib.pyplot as plt
    from matplotlib import rcParams
    from matplotlib.colors import to_hex

    if type(x) == str and type(y) == str:
        if len(adata.var_names[adata.var.use_for_dynamics].intersection([x, y])) != 2:
            raise ValueError(
                "If you want to plot the vector flow of two genes, please make sure those two genes "
                "belongs to dynamics genes or .var.use_for_dynamics is True."
            )
        X = adata[:, [x, y]].layers[ekey].A
        V = adata[:, [x, y]].layers[vkey].A
        layer = ekey
    else:
        if ("X_" + basis in adata.obsm.keys()) and (vector + "_" + basis in adata.obsm.keys()):
            X = adata.obsm["X_" + basis][:, [x, y]]
            V = adata.obsm[vector + "_" + basis][:, [x, y]]
        else:
            if basis not in adata.obsm.keys() or "X_" + basis not in adata.obsm.keys():
                layer, basis = basis.split("_") if "_" in basis else ("X", basis)
                reduceDimension(adata, layer=layer, reduction_method=basis)
            if "kmc" not in adata.uns_keys():
                cell_velocities(adata, vkey="velocity_S", basis=basis)
                X = adata.obsm["X_" + basis][:, [x, y]]
                V = adata.obsm[vector + "_" + basis][:, [x, y]]
            else:
                kmc = adata.uns["kmc"]
                X = adata.obsm["X_" + basis][:, [x, y]]
                V = kmc.compute_density_corrected_drift(X, kmc.Idx, normalize_vector=True)
                adata.obsm[vector + "_" + basis] = V

    X, V = X.copy(), V.copy()

    if cell_inds == "all":
        ix_choice = np.arange(adata.shape[0])
    elif cell_inds == "random":
        ix_choice = np.random.choice(np.range(adata.shape[0]), size=1000, replace=False)
    elif type(cell_inds) is int:
        ix_choice = np.random.choice(np.range(adata.shape[0]), size=cell_inds, replace=False)
    elif type(cell_inds) is list:
        if type(cell_inds[0]) is str:
            cell_inds = [adata.obs_names.to_list().index(i) for i in cell_inds]
        ix_choice = cell_inds

    X, V = X[ix_choice, :], V[ix_choice, :]  # 0, 0

    grid_kwargs_dict = {
        "density": None,
        "smooth": None,
        "n_neighbors": None,
        "min_mass": None,
        "autoscale": False,
        "adjust_for_stream": True,
        "V_threshold": None,
    }
    grid_kwargs_dict = update_dict(grid_kwargs_dict, streamline_kwargs)

    if method.lower() == "sparsevfc":
        if "VecFld_" + basis not in adata.uns.keys():
            VectorField(adata, basis=basis, dims=[x, y])
        X_grid, V_grid = (
            adata.uns["VecFld_" + basis]["grid"],
            adata.uns["VecFld_" + basis]["grid_V"],
        )
        N = int(np.sqrt(V_grid.shape[0]))

        if cut_off_velocity:
            X_grid, p_mass, neighs, weight = prepare_velocity_grid_data(
                X,
                xy_grid_nums,
                density=grid_kwargs_dict["density"],
                smooth=grid_kwargs_dict["smooth"],
                n_neighbors=grid_kwargs_dict["n_neighbors"],
            )
            for i in ["density", "smooth", "n_neighbors"]:
                grid_kwargs_dict.pop(i)

            VecFld, func = vecfld_from_adata(adata, basis)

            V_emb = func(X)
            V_grid = (V_emb[neighs] * weight[:, :, None]).sum(1) / np.maximum(1, p_mass)[:, None]
            X_grid, V_grid = grid_velocity_filter(
                V_emb=V,
                neighs=neighs,
                p_mass=p_mass,
                X_grid=X_grid,
                V_grid=V_grid,
                **grid_kwargs_dict,
            )
        else:
            X_grid, V_grid = (
                np.array([np.unique(X_grid[:, 0]), np.unique(X_grid[:, 1])]),
                np.array([V_grid[:, 0].reshape((N, N)), V_grid[:, 1].reshape((N, N))]),
            )
    elif method.lower() == "gaussian":
        X_grid, V_grid, D = velocity_on_grid(
            X,
            V,
            xy_grid_nums,
            cut_off_velocity=cut_off_velocity,
            **grid_kwargs_dict,
        )
    elif "grid_velocity_" + basis in adata.uns.keys():
        X_grid, V_grid, _ = (
            adata.uns["grid_velocity_" + basis]["VecFld"]["X_grid"],
            adata.uns["grid_velocity_" + basis]["VecFld"]["V_grid"],
            adata.uns["grid_velocity_" + basis]["VecFld"]["D"],
        )
    else:
        raise NotImplementedError(
            "Vector field learning method {} is not supported or the grid velocity is collected for "
            "the current adata object.".format(method)
        )

    if inverse:
        V_grid = -V_grid
    streamplot_kwargs = {
        "density": density * 2,
        "linewidth": None,
        "cmap": None,
        "norm": None,
        "arrowsize": 1,
        "arrowstyle": "fancy",
        "minlength": 0.1,
        "transform": None,
        "start_points": None,
        "maxlength": 4.0,
        "integration_direction": "both",
        "zorder": 3,
    }
    mass = np.sqrt((V_grid**2).sum(0))
    linewidth *= 2 * mass / mass[~np.isnan(mass)].max()
    streamplot_kwargs.update({"linewidth": linewidth * streamline_kwargs.pop("linewidth", 1)})

    streamplot_kwargs = update_dict(streamplot_kwargs, streamline_kwargs)

    if background is None:
        _background = rcParams.get("figure.facecolor")
        background = to_hex(_background) if type(_background) is tuple else _background

    if background in ["black", "#ffffff"]:
        streamline_color = "red"
    else:
        streamline_color = "black"

    # if ax is None:
    #     plt.figure(facecolor=background)
    axes_list, _, _ = scatters(
        adata=adata,
        basis=basis,
        x=x,
        y=y,
        color=color,
        layer=layer,
        highlights=highlights,
        labels=labels,
        values=values,
        theme=theme,
        cmap=cmap,
        color_key=color_key,
        color_key_cmap=color_key_cmap,
        background=background,
        ncols=ncols,
        pointsize=pointsize,
        figsize=figsize,
        show_legend=show_legend,
        use_smoothed=use_smoothed,
        aggregate=aggregate,
        show_arrowed_spines=show_arrowed_spines,
        ax=ax,
        sort=sort,
        save_show_or_return="return",
        frontier=frontier,
        **s_kwargs_dict,
        return_all=True,
    )
    # single axis case, convert to list
    if type(axes_list) != list:
        axes_list = [axes_list]

    def streamplot_2d(ax):
        ax.set_facecolor(background)
        s = ax.streamplot(
            X_grid[0],
            X_grid[1],
            V_grid[0],
            V_grid[1],
            color=streamline_color,
            **streamplot_kwargs,
        )
        set_arrow_alpha(ax, streamline_alpha)
        set_stream_line_alpha(s, streamline_alpha)

    if type(axes_list) == list:
        for i in range(len(axes_list)):
            ax = axes_list[i]
            streamplot_2d(ax)

    return save_show_ret("stream_plot", save_show_or_return, save_kwargs, axes_list)


# refactor line_conv_integration


def plot_energy(
    adata: AnnData,
    basis: Optional[str] = None,
    vecfld_dict: Optional[dict] = None,
    figsize: Optional[Tuple[float, float]] = None,
    fig: Optional[Figure] = None,
    save_show_or_return: Literal["save", "show", "return"] = "show",
    save_kwargs: Dict[str, Any] = {},
) -> Optional[Figure]:
    """Plot the energy and energy change rate over each optimization iteration.

    Args:
        adata: an Annodata object with vector field function reconstructed.
        basis: the reduced dimension embedding (pca or umap, for example) of cells from which vector field function was
            reconstructed. When basis is None, the velocity vector field function building from the full gene expression
            space is used. Defaults to None.
        vecfld_dict: the dictionary storing the information for the reconstructed velocity vector field function. If
            None, the corresponding dictionary stored in the adata object will be used. Defaults to None.
        figsize: the width and height of the resulting figure when fig is set to be None. Defaults to None.
        fig: the figure object where panels of the energy or energy change rate over iteration plots will be appended
            to. Defaults to None.
        save_show_or_return: whether to save, show or return the figure. Defaults to "show".
        save_kwargs: a dictionary that will be passed to the save_show_ret function. By default, it is an empty dictionary
            and the save_show_ret function will use the {"path": None, "prefix": 'energy', "dpi": None, "ext": 'pdf',
            "transparent": True, "close": True, "verbose": True} as its parameters. Otherwise, you can provide a
            dictionary that properly modify those keys according to your needs.. Defaults to {}.

    Raises:
        ValueError: invalid `basis`.

    Returns:
        None would be returned by default. If `save_show_or_return` is set to 'return', the matplotlib Figure object
        of the graph would be returned.
    """

    import matplotlib.pyplot as plt

    if vecfld_dict is None:
        vf_key = "VecFld" if basis is None else "VecFld_" + basis
        if vf_key not in adata.uns.keys():
            raise ValueError(
                f"Your adata doesn't have the key for Vector Field with {basis} basis."
                f"Try firstly running dyn.vf.VectorField(adata, basis={basis})."
            )

        vecfld_dict = adata.uns[vf_key]

    E = vecfld_dict["E_traj"] if "E_traj" in vecfld_dict.keys() else None
    tecr = vecfld_dict["tecr_traj"] if "tecr_traj" in vecfld_dict.keys() else None

    if E is not None and tecr is not None:
        fig = fig or plt.figure(figsize=figsize)

        Iterations = np.arange(0, len(E))
        ax = fig.add_subplot(1, 2, 1)
        E_ = E - np.min(E) + 1
        ax.plot(Iterations, E_, "k")
        ax.plot(E_, "r.")
        ax.set_yscale("log")
        plt.xlabel("Iteration")
        plt.ylabel("Energy")

        ax = fig.add_subplot(1, 2, 2)
        ax.plot(Iterations, tecr, "k")
        ax.plot(tecr, "r.")
        ax.set_yscale("log")
        plt.xlabel("Iteration")
        plt.ylabel("Energy change rate")

    return save_show_ret("energy", save_show_or_return, save_kwargs, fig)<|MERGE_RESOLUTION|>--- conflicted
+++ resolved
@@ -32,14 +32,10 @@
     _get_adata_color_vec,
     default_quiver_args,
     quiver_autoscaler,
-<<<<<<< HEAD
+    retrieve_plot_save_path,
     save_show_ret,
-=======
-    retrieve_plot_save_path,
-    save_fig,
     save_plotly_figure,
     save_pyvista_plotter,
->>>>>>> 199d9b99
     set_arrow_alpha,
     set_stream_line_alpha,
 )
@@ -352,9 +348,6 @@
             render_points_as_spheres=True,
         )
 
-<<<<<<< HEAD
-    return save_show_ret("cell_wise_vectors_3d", save_show_or_return, save_kwargs, axes, False)
-=======
         point_cloud = pv.PolyData(np.column_stack((x0.values, x1.values, x2.values)))
         point_cloud['vectors'] = np.column_stack((v0.values, v1.values, v2.values))
 
@@ -498,27 +491,7 @@
             ax.set_facecolor(background)
             add_axis_label(ax, axis_labels)
 
-        if save_show_or_return in ["save", "both", "all"]:
-            s_kwargs = {
-                "path": None,
-                "prefix": "cell_wise_vectors_3d",
-                "dpi": None,
-                "ext": "pdf",
-                "transparent": True,
-                "close": True,
-                "verbose": True,
-            }
-            s_kwargs = update_dict(s_kwargs, save_kwargs)
-
-            if save_show_or_return in ["both", "all"]:
-                s_kwargs["close"] = False
-
-            save_fig(**s_kwargs)
-        if save_show_or_return in ["show", "both", "all"]:
-            plt.show()
-        if save_show_or_return in ["return", "all"]:
-            return axes_list
->>>>>>> 199d9b99
+        return save_show_ret("cell_wise_vectors_3d", save_show_or_return, save_kwargs, axes_list, tight=False)
 
 
 def grid_vectors_3d():
