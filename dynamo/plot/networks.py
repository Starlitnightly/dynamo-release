import numpy as np, pandas as pd
from ..tools.utils import update_dict, index_gene, flatten
from .utils import save_fig
from .utils_graph import ArcPlot


def nxvizPlot(adata,
              cluster,
              cluster_name,
              edges_list,
              plot='arcplot',
              network=None,
              weight_scale=5e3,
              weight_threshold=1e-4,
              figsize=(6, 6),
              save_show_or_return='show',
              save_kwargs={},
              **kwargs,
              ):
    """Arc or circos plot of gene regulatory network for a particular cell cluster.

    Parameters
    ----------
        adata: :class:`~anndata.AnnData`.
            AnnData object.
        cluster: `str`
            The group key that points to the columns of `adata.obs`.
        cluster_name: `str` (default: `None`)
            The group whose network and arcplot will be constructed and created.
        edges_list: `dict` of `pandas.DataFrame`
            A dictionary of dataframe of interactions between input genes for each group of cells based on ranking
            information of Jacobian analysis. Each composite dataframe has `regulator`, `target` and `weight` three columns.
        plot: `str` (default: `arcplot`)
            Which nxviz plot to use, one of {'arcplot', 'circosplot'}.
        network: class:`~networkx.classes.digraph.DiGraph`
            A direct network for this cluster constructed based on Jacobian analysis.
        weight_scale: `float` (default: `1e3`)
            Because values in Jacobian matrix is often small, the value will be multiplied by the weight_scale so that
            the edge will have proper width in display.
        weight_threshold: `float` (default: `weight_threshold`)
            The threshold of weight that will be used to trim the edges for network reconstruction.
        figsize: `None` or `[float, float]` (default: (6, 6)
            The width and height of each panel in the figure.
        save_show_or_return: `str` {'save', 'show', 'return'} (default: `show`)
            Whether to save, show or return the figure.
        save_kwargs: `dict` (default: `{}`)
            A dictionary that will passed to the save_fig function. By default it is an empty dictionary and the save_fig
            function will use the {"path": None, "prefix": 'arcplot', "dpi": None, "ext": 'pdf', "transparent": True,
            "close": True, "verbose": True} as its parameters. Otherwise you can provide a dictionary that properly
            modify those keys according to your needs.
        **kwargs:
            Additional parameters that will pass to ArcPlot or CircosPlot

    Returns
    -------
        Nothing but plot an ArcPlot of the input direct network.
    """

    has_splicing, has_labeling = adata.uns['pp'].get('has_splicing'), adata.uns['pp'].get('has_labeling')
    layer = 'M_s' if not has_labeling else 'M_t'

    import matplotlib.pyplot as plt
    try:
        import networkx as nx
        import nxviz as nv
    except ImportError:
        raise ImportError(f"You need to install the packages `networkx, nxviz`."
                          f"install networkx via `pip install networkx`."
                          f"install nxviz via `pip install nxviz`.")

    if edges_list is not None:
        network = nx.from_pandas_edgelist(edges_list[cluster_name].query("weight > @weight_threshold"), 'regulator', 'target', edge_attr='weight',
                                          create_using=nx.DiGraph())
        if len(network.node) == 0:
            raise ValueError(f'weight_threshold is too high, no edge has weight than {weight_threshold} '
                             f'for cluster {cluster}.')

    # Iterate over all the nodes in G, including the metadata
    if type(cluster_name) is str: cluster_names = [cluster_name]
    for n, d in network.nodes(data=True):
        # Calculate the degree of each node: G.node[n]['degree']
        network.nodes[n]['degree'] = nx.degree(network, n)
        # data has to be float
        if cluster is not None:
            network.nodes[n]['size'] = adata[adata.obs[cluster].isin(cluster_names), n].layers[layer].A.mean().astype(float)
        else:
            network.nodes[n]['size'] = adata.layers[layer].A.mean().astype(float)

        network.nodes[n]['label'] = n
    for e in network.edges():
        network.edges[e]['weight'] *= weight_scale

    if plot.lower() == 'arcplot':
        prefix = 'arcPlot'
        # Create the customized ArcPlot object: a2
        nv_ax = nv.ArcPlot(network,
                           node_order=kwargs.pop('node_order', 'degree'),
                           node_size=kwargs.pop('node_size', None),
                           node_grouping=kwargs.pop('node_grouping', None),
                           group_order=kwargs.pop('group_order', 'alphabetically'),
                           node_color=kwargs.pop('node_color', 'size'),
                           node_labels=kwargs.pop('node_labels', True),
                           edge_width=kwargs.pop('edge_width', 'weight'),
                           edge_color=kwargs.pop('edge_color', None),
                           data_types=kwargs.pop('data_types', None),
                           nodeprops=kwargs.pop('nodeprops',
                                                {'facecolor': 'None', 'alpha': 0.2, 'cmap': 'viridis', 'label': 'label'}),
                           edgeprops=kwargs.pop('edgeprops', {'facecolor': 'None', 'alpha': 0.2}),
                           node_label_color=kwargs.pop('node_label_color', False),
                           group_label_position=kwargs.pop('group_label_position', None),
                           group_label_color=kwargs.pop('group_label_color', False),
                           fontsize=kwargs.pop('fontsize', 10),
                           fontfamily=kwargs.pop('fontfamily', "serif"),
                           figsize=figsize,
                           )
    elif plot.lower() == 'circosplot':
        prefix = 'circosPlot'
        # Create the customized CircosPlot object: a2
        nv_ax = nv.CircosPlot(network,
                              node_order=kwargs.pop('node_order', 'degree'),
                              node_size=kwargs.pop('node_size', None),
                              node_grouping=kwargs.pop('node_grouping', None),
                              group_order=kwargs.pop('group_order', 'alphabetically'),
                              node_color=kwargs.pop('node_color', 'size'),
                              node_labels=kwargs.pop('node_labels', True),
                              edge_width=kwargs.pop('edge_width', 'weight'),
                              edge_color=kwargs.pop('edge_color', None),
                              data_types=kwargs.pop('data_types', None),
                              nodeprops=kwargs.pop('nodeprops', None),
                              node_label_layout="rotation",
                              edgeprops=kwargs.pop('edgeprops', {'facecolor': 'None', 'alpha': 0.2}),
                              node_label_color=kwargs.pop('node_label_color', False),
                              group_label_position=kwargs.pop('group_label_position', None),
                              group_label_color=kwargs.pop('group_label_color', False),
                              fontsize=kwargs.pop('fontsize', 10),
                              fontfamily=kwargs.pop('fontfamily', "serif"),
                              figsize=figsize,
                              )

    if save_show_or_return == "save":
        # Draw a to the screen
        nv_ax.draw()
        plt.autoscale()
        s_kwargs = {"path": None, "prefix": prefix, "dpi": None,
                    "ext": 'pdf', "transparent": True, "close": True, "verbose": True}
        s_kwargs = update_dict(s_kwargs, save_kwargs)

        save_fig(**s_kwargs)
    elif save_show_or_return == "show":
        # Draw a to the screen
        nv_ax.draw()
        plt.autoscale()
        # Display the plot
        plt.show()
        # plt.savefig('./unknown_arcplot.pdf', dpi=300)
    elif save_show_or_return == "return":
        return nv_ax


def arcPlot(adata,
            cluster,
            cluster_name,
            edges_list,
            network=None,
<<<<<<< HEAD
            color=None,
            node_size=100,
            cbar=True,
            cbar_shrink=0.6,
            cbar_text=None,
=======
            weight_scale=5e3,
            weight_threshold=1e-4,
>>>>>>> 1efe8c18
            figsize=(6, 6),
            save_show_or_return='show',
            save_kwargs={},
            **kwargs,
            ):
    """Arc plot of gene regulatory network for a particular cell cluster.

    Parameters
    ----------
        adata: :class:`~anndata.AnnData`.
            AnnData object.
        cluster: `str`
            The group key that points to the columns of `adata.obs`.
        cluster_name: `str` (default: `None`)
            The group whose network and arcplot will be constructed and created.
        edges_list: `dict` of `pandas.DataFrame`
            A dictionary of dataframe of interactions between input genes for each group of cells based on ranking
            information of Jacobian analysis. Each composite dataframe has `regulator`, `target` and `weight` three columns.
        network: class:`~networkx.classes.digraph.DiGraph`
            A direct network for this cluster constructed based on Jacobian analysis.
        weight_scale: `float` (default: `1e3`)
            Because values in Jacobian matrix is often small, the value will be multiplied by the weight_scale so that
            the edge will have proper width in display.
        weight_threshold: `float` (default: `weight_threshold`)
            The threshold of weight that will be used to trim the edges for network reconstruction.
        figsize: `None` or `[float, float]` (default: (6, 6)
            The width and height of each panel in the figure.
        save_show_or_return: `str` {'save', 'show', 'return'} (default: `show`)
            Whether to save, show or return the figure.
        save_kwargs: `dict` (default: `{}`)
            A dictionary that will passed to the save_fig function. By default it is an empty dictionary and the save_fig
            function will use the {"path": None, "prefix": 'arcplot', "dpi": None, "ext": 'pdf', "transparent": True,
            "close": True, "verbose": True} as its parameters. Otherwise you can provide a dictionary that properly
            modify those keys according to your needs.
        **kwargs:
            Additional parameters that will eventually pass to ArcPlot.

    Returns
    -------
        Nothing but plot an ArcPlot of the input direct network.
    """
<<<<<<< HEAD
    '''nxvizPlot(adata,
            cluster,
            cluster_name,
            edges_list,
            plot='arcplot',
            network=network,
            weight_scale=weight_scale,
            figsize=figsize,
            save_show_or_return=save_show_or_return,
            save_kwargs=save_kwargs,
            **kwargs,
            )'''
    import matplotlib.pyplot as plt
    try:
        import networkx as nx
    except ImportError:
        raise ImportError(f"You need to install the package `networkx`."
                          f"install networkx via `pip install networkx`.")

    if edges_list is not None:
        network = nx.from_pandas_edgelist(edges_list[cluster], 'regulator', 'target', edge_attr='weight',
                                          create_using=nx.DiGraph())

    # Iterate over all the nodes in G, including the metadata
    if type(cluster_name) is str: cluster_names = [cluster_name]
    if type(color) is str and color in adata.layers.keys():
        data = adata[adata.obs[cluster].isin(cluster_names), :].layers[color]
        color = []
        for gene in network.nodes:
            c = np.mean(flatten(index_gene(adata, data, [gene])))
            color.append(c)
    
    ap = ArcPlot(network=network, c=color, s=node_size, **kwargs)
    ap.draw()
    
    if cbar:
        cbar = plt.colorbar(shrink=cbar_shrink)
        if cbar_text is not None:
            cbar.ax.set_ylabel(cbar_text, va='top')


=======
    nxvizPlot(adata,
              cluster,
              cluster_name,
              edges_list,
              plot='arcplot',
              network=network,
              weight_scale=weight_scale,
              weight_threshold=weight_threshold,
              figsize=figsize,
              save_show_or_return=save_show_or_return,
              save_kwargs=save_kwargs,
              **kwargs,
              )
>>>>>>> 1efe8c18


def circosPlot(adata,
               cluster,
               cluster_name,
               edges_list,
               network=None,
               weight_scale=5e3,
               weight_threshold=1e-4,
               figsize=(12, 6),
               save_show_or_return='show',
               save_kwargs={},
               **kwargs,
               ):
    """Circos plot of gene regulatory network for a particular cell cluster.

    Parameters
    ----------
        adata: :class:`~anndata.AnnData`.
            AnnData object.
        cluster: `str`
            The group key that points to the columns of `adata.obs`.
        cluster_name: `str` (default: `None`)
            The group whose network and arcplot will be constructed and created.
        edges_list: `dict` of `pandas.DataFrame`
            A dictionary of dataframe of interactions between input genes for each group of cells based on ranking
            information of Jacobian analysis. Each composite dataframe has `regulator`, `target` and `weight` three columns.
        network: class:`~networkx.classes.digraph.DiGraph`
            A direct network for this cluster constructed based on Jacobian analysis.
        weight_scale: `float` (default: `1e3`)
            Because values in Jacobian matrix is often small, the value will be multiplied by the weight_scale so that
            the edge will have proper width in display.
        weight_threshold: `float` (default: `weight_threshold`)
            The threshold of weight that will be used to trim the edges for network reconstruction.
        figsize: `None` or `[float, float]` (default: (12, 6)
            The width and height of each panel in the figure.
        save_show_or_return: `str` {'save', 'show', 'return'} (default: `show`)
            Whether to save, show or return the figure.
        save_kwargs: `dict` (default: `{}`)
            A dictionary that will passed to the save_fig function. By default it is an empty dictionary and the save_fig
            function will use the {"path": None, "prefix": 'arcplot', "dpi": None, "ext": 'pdf', "transparent": True,
            "close": True, "verbose": True} as its parameters. Otherwise you can provide a dictionary that properly
            modify those keys according to your needs.
        **kwargs:
            Additional parameters that will eventually pass to CircosPlot.

    Returns
    -------
        Nothing but plot an CircosPlot of the input direct network.
    """
    nxvizPlot(adata,
              cluster,
              cluster_name,
              edges_list,
              plot='circosplot',
              network=network,
              weight_scale=weight_scale,
              weight_threshold=weight_threshold,
              figsize=figsize,
              save_show_or_return=save_show_or_return,
              save_kwargs=save_kwargs,
              **kwargs,
              )


def hivePlot(adata,
             edges_list,
             cluster,
             cluster_names=None,
             weight_threshold=1e-4,
             figsize=(6, 6),
             save_show_or_return='show',
             save_kwargs={},
             ):
    """Hive plot of cell cluster specific gene regulatory networks.

    Parameters
    ----------
        adata: :class:`~anndata.AnnData`.
            AnnData object.
        edges_list: `dict` of `pandas.DataFrame`
            A dictionary of dataframe of interactions between input genes for each group of cells based on ranking
            information of Jacobian analysis. Each composite dataframe has `regulator`, `target` and `weight` three columns.
        cluster: `str`
            The group key that points to the columns of `adata.obs`.
        cluster_names: `str` (default: `None`)
            The group whose network and arcplot will be constructed and created.
        weight_threshold: `float` (default: `weight_threshold`)
            The threshold of weight that will be used to trim the edges for network reconstruction.
        figsize: `None` or `[float, float]` (default: (6, 6)
            The width and height of each panel in the figure.
        save_show_or_return: `str` {'save', 'show', 'return'} (default: `show`)
            Whether to save, show or return the figure.
        save_kwargs: `dict` (default: `{}`)
            A dictionary that will passed to the save_fig function. By default it is an empty dictionary and the save_fig
            function will use the {"path": None, "prefix": 'hiveplot', "dpi": None, "ext": 'pdf', "transparent": True,
            "close": True, "verbose": True} as its parameters. Otherwise you can provide a dictionary that properly
            modify those keys according to your needs.

    Returns
    -------
        Nothing but plot a hive plot of the input cell cluster specific direct network.
    """

    has_splicing, has_labeling = adata.uns['pp'].get('has_splicing'), adata.uns['pp'].get('has_labeling')
    layer = 'M_s' if not has_labeling else 'M_t'
    # from matplotlib.lines import Line2D
    import matplotlib.pyplot as plt

    try:
        import networkx as nx
        from hiveplotlib import Axis, Node, HivePlot
        from hiveplotlib.viz import axes_viz_mpl, node_viz_mpl, edge_viz_mpl
    except ImportError:
        raise ImportError(f"You need to install the package `networkx, hiveplotlib`."
                          f"install hiveplotlib via `pip install hiveplotlib`"
                          f"install networkx via `pip install nxviz`.")

    reg_groups = adata.obs[cluster].unique().to_list()
    if not set(edges_list.keys()).issubset(reg_groups):
        raise ValueError(f"the edges_list's keys are not equal or subset of the clusters from the "
                         f"adata.obs[{cluster}]")
    if cluster_names is not None:
        reg_groups = list(set(reg_groups).intersection(cluster_names))
        if len(reg_groups) == 0:
            raise ValueError(f"the clusters argument {cluster_names} provided doesn't match up with any clusters from the "
                             f"adata.")

    combined_edges, G, edges_dict = None, {}, {}
    for i, grp in enumerate(edges_list.keys()):
        G[grp] = nx.from_pandas_edgelist(edges_list[grp].query("weight > @weight_threshold"), 'regulator', 'target', edge_attr='weight', create_using=nx.DiGraph())
        if len(G[grp].node) == 0:
            raise ValueError(f'weight_threshold is too high, no edge has weight than {weight_threshold} '
                             f'for cluster {grp}.')
        edges_dict[grp] = np.array(G[grp].edges)
        combined_edges = edges_list[grp] if combined_edges is None else pd.concat((combined_edges, edges_list[grp]))

    # pull out degree information from nodes for later use
    combined_G = nx.from_pandas_edgelist(combined_edges.query("weight > @weight_threshold"), 'regulator', 'target',
                                         edge_attr='weight', create_using=nx.DiGraph())
    edges = np.array(combined_G.edges)
    node_ids, degrees = np.unique(edges, return_counts=True)

    nodes = []
    for node_id, degree in zip(node_ids, degrees):
        # store the index number as a way to align the nodes on axes
        combined_G.nodes.data()[node_id]['loc'] = node_id
        # also store the degree of each node as another way to
        #  align nodes on axes
        combined_G.nodes.data()[node_id]['degree'] = degree
        temp_node = Node(unique_id=node_id,
                         data=combined_G.nodes.data()[node_id])
        nodes.append(temp_node)

    hp = HivePlot()

    ### nodes ###
    hp.add_nodes(nodes)

    ### axes ###
    angles = np.linspace(0, 360, len(reg_groups) + 1)
    axes = []
    for i, grp in enumerate(reg_groups):
        axis = Axis(axis_id=grp, start=1, end=5, angle=angles[i],
                    long_name=grp)
        axes.append(axis)

    hp.add_axes(axes)

    ### node assignments ###
    nodes = [node.unique_id for node in nodes]

    # assign nodes and sorting procedure to position nodes on axis
    for i, grp in enumerate(reg_groups):
        hp.place_nodes_on_axis(axis_id=grp, unique_ids=nodes,
                                      sorting_feature_to_use="degree")
    for i, grp in enumerate(reg_groups):
        ### edges ###
        nex_grp = reg_groups[i + 1] if i < len(reg_groups) - 1 else reg_groups[0]
        hp.connect_axes(edges=edges_dict[grp], axis_id_1=grp,
                               axis_id_2=nex_grp, c="C" + str(i)) ### different color for each lineage

    # plot axes
    fig, ax = axes_viz_mpl(hp, figsize=figsize,
                           axes_labels_buffer=1.4)
    # plot nodes
    node_viz_mpl(hp,
                 fig=fig, ax=ax, s=80, c="black")
    # plot edges
    edge_viz_mpl(hive_plot=hp, fig=fig, ax=ax, alpha=0.7,
                 zorder=-1)

    # ax.set_title("Hive Plot", fontsize=20, y=0.9)
    # custom_lines = [Line2D([0], [0], color=f'C{i}', lw=3, linestyle='-') for i in range(len(reg_groups))]
    # ax.legend(custom_lines, reg_groups, loc='upper left', bbox_to_anchor=(0.37, 0.35),
    #           title="Regulatory network based on Jacobian analysis")

    if save_show_or_return == "save":
        s_kwargs = {"path": None, "prefix": 'hiveplot', "dpi": None,
                    "ext": 'pdf', "transparent": True, "close": True, "verbose": True}
        s_kwargs = update_dict(s_kwargs, save_kwargs)

        save_fig(**s_kwargs)
    elif save_show_or_return == "show":
        plt.tight_layout()
        plt.show()
    elif save_show_or_return == "return":
        return ax<|MERGE_RESOLUTION|>--- conflicted
+++ resolved
@@ -162,16 +162,11 @@
             cluster_name,
             edges_list,
             network=None,
-<<<<<<< HEAD
             color=None,
             node_size=100,
             cbar=True,
             cbar_shrink=0.6,
             cbar_text=None,
-=======
-            weight_scale=5e3,
-            weight_threshold=1e-4,
->>>>>>> 1efe8c18
             figsize=(6, 6),
             save_show_or_return='show',
             save_kwargs={},
@@ -213,7 +208,7 @@
     -------
         Nothing but plot an ArcPlot of the input direct network.
     """
-<<<<<<< HEAD
+
     '''nxvizPlot(adata,
             cluster,
             cluster_name,
@@ -253,23 +248,6 @@
         cbar = plt.colorbar(shrink=cbar_shrink)
         if cbar_text is not None:
             cbar.ax.set_ylabel(cbar_text, va='top')
-
-
-=======
-    nxvizPlot(adata,
-              cluster,
-              cluster_name,
-              edges_list,
-              plot='arcplot',
-              network=network,
-              weight_scale=weight_scale,
-              weight_threshold=weight_threshold,
-              figsize=figsize,
-              save_show_or_return=save_show_or_return,
-              save_kwargs=save_kwargs,
-              **kwargs,
-              )
->>>>>>> 1efe8c18
 
 
 def circosPlot(adata,
