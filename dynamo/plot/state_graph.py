import numpy as np
import pandas as pd
from anndata import AnnData
from typing import Optional, Union
from matplotlib.axes import Axes

from ..tools.utils import update_dict
from .scatters import scatters, docstrings
from .utils import save_fig

docstrings.delete_params("scatters.parameters", "aggregate", "kwargs", "save_kwargs")


def create_edge_patch(posA, posB, width=1, node_rad=0, connectionstyle="arc3, rad=0.25", facecolor="k", **kwargs):
    import matplotlib.patches as pat

    style = "simple,head_length=%d,head_width=%d,tail_width=%d" % (
        10,
        10,
        3 * width,
    )
    return pat.FancyArrowPatch(
        posA=posA,
        posB=posB,
        arrowstyle=style,
        connectionstyle=connectionstyle,
        facecolor=facecolor,
        shrinkA=node_rad,
        shrinkB=node_rad,
        **kwargs,
    )


def create_edge_patches_from_markov_chain(
    P,
    X,
    width=3,
    node_rad=0,
    tol=1e-7,
    connectionstyle="arc3, rad=0.25",
    facecolor="k",
    edgecolor="k",
    alpha=0.8,
    **kwargs
):
    """
    create edge patches from a markov chain transition matrix. If P[i, j] > tol, an arrow is created from
    node i to j.
    """
    arrows = []
    for i in range(P.shape[0]):
        for j in range(P.shape[0]):
            if P[i, j] > tol:
                if type(facecolor) == str:
                    fc = facecolor
                else:
                    if type(facecolor) == pd.DataFrame:
                        fc = facecolor.iloc[i, j]
                    else:
                        fc = facecolor[i, j]

                if type(edgecolor) == str:
                    ec = edgecolor
                else:
                    if type(edgecolor) == pd.DataFrame:
                        ec = edgecolor.iloc[i, j]
                    else:
                        ec = edgecolor[i, j]

                if type(alpha) == float:
                    ac = alpha * min(2 * P[i, j], 1)
                else:
                    if type(alpha) == pd.DataFrame:
                        ac = alpha.iloc[i, j]
                    else:
                        ac = alpha[i, j]

                arrows.append(
                    create_edge_patch(
                        X[i],
                        X[j],
                        width=P[i, j] * width,
                        node_rad=node_rad,
                        connectionstyle=connectionstyle,
                        facecolor=fc,
                        edgecolor=ec,
                        alpha=ac,
                        **kwargs,
                    )
                )
    return arrows


@docstrings.with_indent(4)
def state_graph(
    adata: AnnData,
    group: Optional[str] = None,
    transition_threshold: float = 0.001,
    keep_only_one_direction: bool = True,
    edge_scale: float = 1,
    state_graph: Union[None, np.ndarray] = None,
    edgecolor: Union[None, np.ndarray, pd.DataFrame] = None,
    facecolor: Union[None, np.ndarray, pd.DataFrame] = None,
    graph_alpha: Union[None, np.ndarray, pd.DataFrame] = None,
    basis: str = "umap",
    x: int = 0,
    y: int = 1,
    color: str = "ntr",
    layer: str = "X",
    highlights: Optional[list] = None,
    labels: Optional[list] = None,
    values: Optional[list] = None,
    theme: Optional[str] = None,
    cmap: Optional[str] = None,
    color_key: Union[dict, list] = None,
    color_key_cmap: Optional[str] = None,
    background: Optional[str] = None,
    ncols: int = 4,
    pointsize: Union[None, float] = None,
    figsize: tuple = (6, 4),
    show_legend: bool = True,
    use_smoothed: bool = True,
    show_arrowed_spines: bool = False,
    ax: Optional[Axes] = None,
    sort: str = "raw",
    frontier: bool = False,
    save_show_or_return: str = "show",
    save_kwargs: dict = {},
    s_kwargs_dict: dict = {"alpha": 1},
    **kwargs
):
    """Plot a summarized cell type (state) transition graph. This function tries to create a model that summarizes
    the possible cell type transitions based on the reconstructed vector field function.

    Parameters
    ----------
        group: `str` or `None` (default: `None`)
            The column in adata.obs that will be used to aggregate data points for the purpose of creating a cell type
            transition model.
        transition_threshold: `float` (default: 0.001)
            The threshold of cell fate transition. Transition will be ignored if below this threshold.
        keep_only_one_direction: `bool` (default: True)
            Whether to only keep the higher transition between two cell type. That is if the transition rate from A to B
            is higher than B to A, only edge from A to B will be plotted.
        edge_scale: `float` (default: 1)
            The scaler that can be used to scale the edge width of drawn transition graph.
        state_graph: `np.ndarray`, `pd.DataFrame` or `None` (default: None)
            The lumped transition graph between cell states (e.g. cell clusters or types).
        edgecolor: `np.ndarray`, `pd.DataFrame` or `None` (default: None)
            The edge color of the arcs that corresponds to the lumped transition graph between cell states.
        facecolor: `np.ndarray`, `pd.DataFrame` or `None` (default: None)
            The edge color of the arcs that corresponds to the lumped transition graph between cell states.
        graph_alpha: `np.ndarray`, `pd.DataFrame` or `None` (default: None)
            The alpha of the arcs that corresponds to the lumped transition graph between cell states.
        %(scatters.parameters.no_aggregate|kwargs|save_kwargs)s
        save_kwargs: `dict` (default: `{}`)
            A dictionary that will passed to the save_fig function. By default it is an empty dictionary and the
            save_fig function will use the {"path": None, "prefix": 'state_graph', "dpi": None, "ext": 'pdf',
            "transparent": True, "close": True, "verbose": True} as its parameters. Otherwise you can provide a
            dictionary that properly modify those keys according to your needs.
        s_kwargs_dict: `dict` (default: {"alpha": 1})
            The dictionary of the scatter arguments.
    Returns
    -------
        Plot the a model of cell fate transition that summarizes the possible lineage commitments between different cell
        types.
    """

    import matplotlib.pyplot as plt
    from matplotlib import rcParams
    from matplotlib.colors import to_hex

    aggregate = group

    points = adata.obsm["X_" + basis][:, [x, y]]
    unique_group_obs = adata.obs[group].unique()
    if type(unique_group_obs) is np.ndarray:
        groups, uniq_grp = adata.obs[group], unique_group_obs.tolist()
    elif type(unique_group_obs) is pd.Series:
        groups, uniq_grp = adata.obs[group], unique_group_obs.to_list()
    else:
        groups, uniq_grp = adata.obs[group], list(unique_group_obs)
    group_median = np.zeros((len(uniq_grp), 2))
    # grp_size = adata.obs[group].value_counts()[uniq_grp].values
    # s_kwargs_dict.update({"s": grp_size})

<<<<<<< HEAD
    Pl = adata.uns[group + "_graph"]["group_graph"]
    # Pl[Pl - Pl.T < 0] = 0
    # Pl /= Pl.sum(1)[:, None]
=======
    if state_graph is None:
        Pl = adata.uns[group + "_graph"]["group_graph"]
        if keep_only_one_direction:
            Pl[Pl - Pl.T < 0] = 0
        if transition_threshold is not None:
            Pl[Pl < transition_threshold] = 0

        Pl /= Pl.sum(1)[:, None] * edge_scale
    else:
        Pl = state_graph
>>>>>>> b8a8f995

    for i, cur_grp in enumerate(uniq_grp):
        group_median[i, :] = np.nanmedian(points[np.where(groups == cur_grp)[0], :2], 0)

    if background is None:
        _background = rcParams.get("figure.facecolor")
        background = to_hex(_background) if type(_background) is tuple else _background

    plt.figure(facecolor=_background)
    axes_list, color_list, font_color = scatters(
        adata=adata,
        basis=basis,
        x=x,
        y=y,
        color=color,
        layer=layer,
        highlights=highlights,
        labels=labels,
        values=values,
        theme=theme,
        cmap=cmap,
        color_key=color_key,
        color_key_cmap=color_key_cmap,
        background=background,
        ncols=ncols,
        pointsize=pointsize,
        figsize=figsize,
        show_legend=show_legend,
        use_smoothed=use_smoothed,
        aggregate=aggregate,
        show_arrowed_spines=show_arrowed_spines,
        ax=ax,
        sort=sort,
        save_show_or_return="return",
        frontier=frontier,
        **s_kwargs_dict,
        return_all=True,
    )

    edgecolor = "k" if edgecolor is None else edgecolor
    facecolor = "k" if facecolor is None else facecolor
    graph_alpha = 0.8 if graph_alpha is None else graph_alpha

    arrows = create_edge_patches_from_markov_chain(
        Pl, group_median, edgecolor=edgecolor, facecolor=facecolor, alpha=graph_alpha, tol=0.01, node_rad=15
    )
    if type(axes_list) == list:
        for i in range(len(axes_list)):
            for arrow in arrows:
                axes_list[i].add_patch(arrow)
                axes_list[i].set_facecolor(background)
    else:
        for arrow in arrows:
            axes_list.add_patch(arrow)
            axes_list.set_facecolor(background)

    plt.axis("off")

    if save_show_or_return == "save":
        s_kwargs = {
            "path": None,
            "prefix": "state_graph",
            "dpi": None,
            "ext": "pdf",
            "transparent": True,
            "close": True,
            "verbose": True,
        }
        s_kwargs = update_dict(s_kwargs, save_kwargs)

        save_fig(**s_kwargs)
    elif save_show_or_return == "show":
        if show_legend:
            plt.subplots_adjust(right=0.85)
        plt.tight_layout()
        plt.show()
    elif save_show_or_return == "return":
        return axes_list, color_list, font_color<|MERGE_RESOLUTION|>--- conflicted
+++ resolved
@@ -184,11 +184,6 @@
     # grp_size = adata.obs[group].value_counts()[uniq_grp].values
     # s_kwargs_dict.update({"s": grp_size})
 
-<<<<<<< HEAD
-    Pl = adata.uns[group + "_graph"]["group_graph"]
-    # Pl[Pl - Pl.T < 0] = 0
-    # Pl /= Pl.sum(1)[:, None]
-=======
     if state_graph is None:
         Pl = adata.uns[group + "_graph"]["group_graph"]
         if keep_only_one_direction:
@@ -199,7 +194,6 @@
         Pl /= Pl.sum(1)[:, None] * edge_scale
     else:
         Pl = state_graph
->>>>>>> b8a8f995
 
     for i, cur_grp in enumerate(uniq_grp):
         group_median[i, :] = np.nanmedian(points[np.where(groups == cur_grp)[0], :2], 0)
