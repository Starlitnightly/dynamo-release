import numpy as np
from scipy.sparse import csr_matrix
import anndata
from typing import Union

from ..tools.cell_velocities import cell_velocities
<<<<<<< HEAD
from ..vectorfield.vector_calculus import jacobian
from .utils import expr_to_pca, pca_to_expr, z_score, z_score_inv
=======
from ..vectorfield.vector_calculus import (
    jacobian,
    # velocities,
)
from ..vectorfield.utils import vecfld_from_adata
from .utils import (
    expr_to_pca,
    pca_to_expr,
)
>>>>>>> a9b89919

from ..vectorfield.vector_calculus import (
    rank_genes,
    rank_cells,
    rank_cell_groups,
)
from ..dynamo_logger import LoggerManager


def perturbation(
    adata: anndata.AnnData,
    genes: Union[str, list],
    expression: Union[float, list] = 10,
    perturb_mode: str = "raw",
    cells: Union[list, np.ndarray, None] = None,
    zero_perturb_genes_vel: bool = False,
    pca_key: Union[str, np.ndarray, None] = None,
    PCs_key: Union[str, np.ndarray, None] = None,
    pca_mean_key: Union[str, np.ndarray, None] = None,
    basis: Union[str, None] = "umap",
    jac_key: str = "jacobian_pca",
    X_pca: Union[np.ndarray, None] = None,
    delta_Y: Union[np.ndarray, None] = None,
<<<<<<< HEAD
    embed_method: str = "fp",
=======
    use_delta_X: bool = True,
    diffusion_n: int = 1,
    perturb_velocity: bool = False,
>>>>>>> a9b89919
    add_delta_Y_key: str = "perturbation_vector",
    add_transition_key: str = None,
    add_velocity_key: str = None,
    add_embedding_key: str = None,
):
    """In silico perturbation of single-cells and prediction of cell fate after perturbation.

    To simulate genetic perturbation and its downstream effects, we take advantage of the analytical Jacobian from our
    vector field function. In particular, we first calculate the perturbation velocity vector:

    .. math::
        \\delta Y = J \\dot \\delta X

    where the J is the analytical Jacobian, \\delta X is the perturbation vector (that is,

    if overexpress gene i to expression 10 but downexpress gene j to -10 but keep others not changed, we have
    delta X = [0, 0, 0, delta x_i = 10, 0, 0, .., x_j = -10, 0, 0, 0]). Because Jacobian encodes the instantaneous
    changes of velocity of any genes after increasing any other gene, J \\dot \\delta X will produce the perturbation
    effect vector after propagating the genetic perturbation (\\delta_X) through the gene regulatory network. We then
    use X_pca and \\delta_Y as a pair (just like M_s and velocity_S) to project the perturbation vector to low
    dimensional space. The \\delta_Y can be also used to identify the strongest responders of the genetic perturbation.

    Parameters
    ----------
        adata: :class:`~anndata.AnnData`
            an Annodata object.
        genes:
            The gene or list of genes that will be used to perform in-silico perturbation.
        expression:
             The numerical value or list of values that will be used to encode the genetic perturbation. High positive
             values indicates up-regulation while low negative value repression.
        zero_perturb_genes_vel:
            Whether to set the peturbed genes' perturbation velocity vector values to be zero.
        pca_key:
            The key that corresponds to pca embedding. Can also be the actual embedding matrix.
        PCs_key:
            The key that corresponds to PC loading embedding. Can also be the actual loading matrix.
        pca_mean_key:
            The key that corresponds to means values that used for pca projection. Can also be the actual means matrix.
        basis:
            The key that corresponds to perturbation vector projection embedding.
        X_pca:
            The pca embedding matrix.
        delta_Y:
            The actual perturbation matrix. This argument enables more customized perturbation schemes.
        add_delta_Y_key:
            The key that will be used to store the perturbation effect matrix. Both the pca dimension matrix (stored in
            obsm) or the matrix of the original gene expression space (stored in .layers) will use this key.
        add_transition_key: str or None (default: None)
            The dictionary key that will be used for storing the transition matrix in .obsp.
        add_velocity_key: str or None (default: None)
            The dictionary key that will be used for storing the low dimensional velocity projection matrix in .obsm.
        add_embedding_key: str or None (default: None)
            The dictionary key that will be used for storing the low dimensional velocity projection matrix in .obsm.

    Returns
    -------
        adata: :class:`~anndata.AnnData`
            Returns an updated :class:`~anndata.AnnData` with perturbation effect matrix, projected perturbation vectors
            , and a cell transition matrix based on the perturbation vectors.

    """
    logger = LoggerManager.get_main_logger()
    logger.info(
        "In silico perturbation of single-cells and prediction of cell fate after perturbation...",
    )
    if type(genes) == str:
        genes = [genes]
    if type(expression) in [int, float]:
        expression = [expression]

    pca_genes = adata.var_names[adata.var.use_for_pca]
    valid_genes = pca_genes.intersection(genes)

    if len(valid_genes) == 0:
        raise ValueError("genes to perturb must be pca genes (genes used to perform the pca dimension reduction).")
    if len(expression) > 1:
        if len(expression) != len(valid_genes):
            raise ValueError(
                "if you want to set different values for different genes, you need to ensure those genes "
                "are included in the pca gene list and the length of those genes is the same as that of the"
                "expression."
            )

    if X_pca is None:
        logger.info("Retrive X_pca, PCs, pca_mean...")

        pca_key = "X_pca" if pca_key is None else pca_key
        PCs_key = "PCs" if PCs_key is None else PCs_key
        pca_mean_key = "pca_mean" if pca_mean_key is None else pca_mean_key

        X_pca = adata.obsm[pca_key]

    if delta_Y is None:
        logger.info("Calculate perturbation effect matrix via \\delta Y = J \\dot \\delta X....")

        if type(PCs_key) == np.ndarray:
            PCs = PCs_key
        else:
            PCs = adata.uns[PCs_key]

        if type(pca_mean_key) == np.ndarray:
            means = pca_mean_key
        else:
            means = adata.uns[pca_mean_key]

        # project pca gene expression back to original gene expression:
        X = pca_to_expr(X_pca, PCs, means)

        # get gene position
        gene_loc = [adata.var_names[adata.var.use_for_pca].get_loc(i) for i in valid_genes]

        # in-silico perturbation
        X_perturb = X.copy()

        if cells is None:
            cells = np.arange(adata.n_obs)

        for i, gene in enumerate(gene_loc):
            if perturb_mode == "z_score":
                x = X_perturb[:, gene]
                _, m, s = z_score(x, 0)
                X_perturb[cells, gene] = z_score_inv(expression[i], m, s)
            elif perturb_mode == "raw":
                X_perturb[cells, gene] = expression[i]
            else:
                raise NotImplementedError(f"The perturbation mode {perturb_mode} is not supported.")

        # project gene expression back to pca space
        X_perturb_pca = expr_to_pca(X_perturb, PCs, means)

        # calculate Jacobian
        if jac_key not in adata.uns_keys():
            jacobian(adata, regulators=valid_genes, effectors=valid_genes)

        Js = adata.uns[jac_key]["jacobian"]  # pcs x pcs x cells

        # calculate perturbation velocity vector: \delta Y = J \dot \delta X:
        delta_Y = np.zeros_like(X_pca)

        # get the actual delta_X:
        delta_X = X_perturb_pca - X_pca if use_delta_X else X_perturb_pca
        for i in np.arange(adata.n_obs):
            if diffusion_n != 1:
                delta_Y[i, :] = np.linalg.matrix_power(Js[:, :, i], diffusion_n).dot(delta_X[i])
            else:
                delta_Y[i, :] = Js[:, :, i].dot(delta_X[i])

    logger.info_insert_adata(add_delta_Y_key, "obsm", indent_level=1)

    adata.obsm[add_delta_Y_key] = delta_Y
    if perturb_velocity:
        _, func = vecfld_from_adata(adata, basis)
        vec_mat = func(X_perturb_pca)
        delta_Y, adata.obsm[add_delta_Y_key] = vec_mat, vec_mat

    perturbation_csc = pca_to_expr(delta_Y, PCs, means)
    adata.layers[add_delta_Y_key] = csr_matrix(adata.shape, dtype=np.float64)
    adata.layers[add_delta_Y_key][:, adata.var.use_for_pca] = perturbation_csc
    if zero_perturb_genes_vel:
        adata.layers[add_delta_Y_key][:, gene_loc] = 0

    logger.info(
        "project the pca perturbation vector to low dimensional space....",
    )

    if add_transition_key is None:
        transition_key = "perturbation_transition_matrix"
    else:
        transition_key = add_transition_key

    if add_velocity_key is None:
        velocity_key, embedding_key = "velocity_" + basis + "_perturbation", "X_" + basis + "_perturbation"
    else:
        # velocity_key, embedding_key = add_velocity_key, "grid_" + add_velocity_key, add_embedding_key
        velocity_key, embedding_key = add_velocity_key, add_embedding_key

    cell_velocities(
        adata,
        X=X_pca,
        V=delta_Y,
        basis=basis,
        enforce=True,
        method=embed_method,
        add_transition_key=transition_key,
        add_velocity_key=velocity_key,
    )

    logger.info_insert_adata("X_" + basis + "_perturbation", "obsm", indent_level=1)

    logger.info(
        f"you can use dyn.pl.streamline_plot(adata, basis='{basis}_perturbation') to visualize the "
        f"perturbation vector"
    )
    adata.obsm[embedding_key] = adata.obsm["X_" + basis].copy()


def rank_perturbation_genes(adata, pkey="perturbation_vector", prefix_store="rank", **kwargs):
    """Rank genes based on their raw and absolute perturbation effects for each cell group.

    Parameters
    ----------
        adata: :class:`~anndata.AnnData`
            AnnData object that contains the gene-wise perturbation effect vectors.
        pkey: str (default: 'perturbation_vector')
            The perturbation key.
        prefix_store: str (default: 'rank')
            The prefix added to the key for storing the returned ranking information in adata.
        kwargs:
            Keyword arguments passed to `vf.rank_genes`.
    Returns
    -------
        adata: :class:`~anndata.AnnData`
            AnnData object which has the rank dictionary for perturbation effects in `.uns`.
    """
    rdict = rank_genes(adata, pkey, **kwargs)
    rdict_abs = rank_genes(adata, pkey, abs=True, **kwargs)
    adata.uns[prefix_store + "_" + pkey] = rdict
    adata.uns[prefix_store + "_abs_" + pkey] = rdict_abs
    return adata


def rank_perturbation_cells(adata, pkey="perturbation_vector", prefix_store="rank", **kwargs):
    """Rank cells based on their raw and absolute perturbation for each cell group.

    Parameters
    ----------
        adata: :class:`~anndata.AnnData`
            AnnData object that contains the gene-wise velocities.
        pkey: str (default: 'perturbation_vector')
            The perturbation key.
        prefix_store: str (default: 'rank')
            The prefix added to the key for storing the returned in adata.
        kwargs:
            Keyword arguments passed to `vf.rank_cells`.
    Returns
    -------
        adata: :class:`~anndata.AnnData`
            AnnData object which has the rank dictionary for perturbation effects in `.uns`.
    """
    rdict = rank_cells(adata, pkey, **kwargs)
    rdict_abs = rank_cells(adata, pkey, abs=True, **kwargs)
    adata.uns[prefix_store + "_" + pkey + "_cells"] = rdict
    adata.uns[prefix_store + "_abs_" + pkey + "_cells"] = rdict_abs
    return adata


def rank_perturbation_cell_clusters(adata, pkey="perturbation_vector", prefix_store="rank", **kwargs):
    """Rank cells based on their raw and absolute perturbation for each cell group.

    Parameters
    ----------
        adata: :class:`~anndata.AnnData`
            AnnData object that contains the gene-wise velocities.
        pkey: str (default: 'perturbation_vector')
            The perturbation key.
        prefix_store: str (default: 'rank')
            The prefix added to the key for storing the returned in adata.
        kwargs:
            Keyword arguments passed to `vf.rank_cells`.
    Returns
    -------
        adata: :class:`~anndata.AnnData`
            AnnData object which has the rank dictionary for perturbation effects in `.uns`.
    """
    rdict = rank_cell_groups(adata, pkey, **kwargs)
    rdict_abs = rank_cell_groups(adata, pkey, abs=True, **kwargs)
    adata.uns[prefix_store + "_" + pkey + "_cell_groups"] = rdict
    adata.uns[prefix_store + "_abs_" + pkey + "_cells_groups"] = rdict_abs
    return adata<|MERGE_RESOLUTION|>--- conflicted
+++ resolved
@@ -4,20 +4,8 @@
 from typing import Union
 
 from ..tools.cell_velocities import cell_velocities
-<<<<<<< HEAD
 from ..vectorfield.vector_calculus import jacobian
 from .utils import expr_to_pca, pca_to_expr, z_score, z_score_inv
-=======
-from ..vectorfield.vector_calculus import (
-    jacobian,
-    # velocities,
-)
-from ..vectorfield.utils import vecfld_from_adata
-from .utils import (
-    expr_to_pca,
-    pca_to_expr,
-)
->>>>>>> a9b89919
 
 from ..vectorfield.vector_calculus import (
     rank_genes,
@@ -41,13 +29,7 @@
     jac_key: str = "jacobian_pca",
     X_pca: Union[np.ndarray, None] = None,
     delta_Y: Union[np.ndarray, None] = None,
-<<<<<<< HEAD
     embed_method: str = "fp",
-=======
-    use_delta_X: bool = True,
-    diffusion_n: int = 1,
-    perturb_velocity: bool = False,
->>>>>>> a9b89919
     add_delta_Y_key: str = "perturbation_vector",
     add_transition_key: str = None,
     add_velocity_key: str = None,
