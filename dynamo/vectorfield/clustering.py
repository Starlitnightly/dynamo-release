from typing import List, Optional, Union

import numpy as np
import pandas as pd
from anndata import AnnData
from scipy.sparse import csr_matrix
from scipy.stats import mode
from sklearn.neighbors import NearestNeighbors

from ..dynamo_logger import main_info
from ..preprocessing.utils import pca_monocle
from ..tools.clustering import hdbscan, infomap, leiden, louvain
from ..tools.Markov import (
    grid_velocity_filter,
    prepare_velocity_grid_data,
    velocity_on_grid,
)
from ..utils import LoggerManager, copy_adata
from .scVectorField import SvcVectorField
from .utils import vecfld_from_adata


def cluster_field(
<<<<<<< HEAD
    adata: AnnData,
    basis: str = "pca",
    features: List = ["speed", "potential", "divergence", "acceleration", "curvature", "curl"],
    add_embedding_basis: bool = True,
    embedding_basis: Optional[str] = None,
    normalize: bool = False,
    method: str = "leiden",
    cores: int = 1,
    copy: bool = False,
=======
    adata,
    basis="pca",
    features=["speed", "potential", "divergence", "acceleration", "curvature", "curl"],
    add_embedding_basis=True,
    embedding_basis=None,
    normalize=False,
    method="leiden",
    cores=1,
    copy=False,
    resolution=1.0,
>>>>>>> 5b25bfd3
    **kwargs,
) -> Optional[AnnData]:
    """Cluster cells based on vector field features.

    We would like to see whether the vector field can be used to better define cell state/types. This can be accessed
    via characterizing critical points (attractor/saddle/repressor, etc.) and characteristic curves (nullcline,
    separatrix). However, the calculation of those is not easy, for example, a strict definition of an attractor is
    states where velocity is 0 and the eigenvalue of the jacobian matrix at that point is all negative. Under this
    strict definition, we may sometimes find the attractors are very far away from our sampled cell states which makes
    them less meaningful although this can be largely avoided when we decide to remove the density correction during the
    velocity projection. This is not unexpected as the vector field we learned is defined via a set of basis functions
    based on gaussian kernels and thus it is hard to satisfy that strict definition.

    Fortunately, we can handle this better with the help of a different set of ideas. Instead of using critical points
    by the classical dynamic system methods, we can use some machine learning approaches that are based on extracting
    geometric features of streamline to "cluster vector field space" for define cell states/type. This requires
    calculating, potential (ordered pseudotime), speed, curliness, divergence, acceleration, curvature, etc. Thanks to
    the fact that we can analytically calculate the Jacobian matrix, those quantities of the vector field function
    can be conveniently and efficiently calculated.

<<<<<<< HEAD
    Args:
        adata: adata object that includes both newly synthesized and total gene expression of cells. Alternatively,
            the object should include both unspliced and spliced gene expression of cells.
        basis: The space that will be used for calculating vector field features. Valid names includes, for example, `pca`,
            `umap`, etc.
        features: features have to be selected from ['speed', 'potential', 'divergence', 'acceleration', 'curvature', 'curl']
        add_embedding_basis: Whether to add the embedding basis to the feature space for clustering.
        embedding_basis: The embedding basis that will be combined with the vector field feature space for clustering.
        normalize: Whether to mean center and scale the feature across all cells.
        method: The method that will be used for clustering, one of `{'kmeans'', 'hdbscan', 'louvain', 'leiden'}`. If `louvain`
            or `leiden` used, you need to have `cdlib` installed.
        cores: The number of parallel jobs to run for neighbors search. ``None`` means 1 unless in a
            :obj:`joblib.parallel_backend` context.
            ``-1`` means using all processors.
        copy: Whether to return a new deep copy of `adata` instead of updating `adata` object passed in arguments.
        kwargs: Any additional arguments that will be passed to either kmeans, hdbscan, louvain or leiden clustering algorithms.

    Returns:
        Either updates `adata` or directly returns a new `adata` object if `copy` is `True`.
=======
    Parameters
    ----------
    adata: :class:`~anndata.AnnData`.
        adata object that includes both newly synthesized and total gene expression of cells. Alternatively,
        the object should include both unspliced and spliced gene expression of cells.
    basis: `str` or None (default: `None`)
        The space that will be used for calculating vector field features. Valid names includes, for example, `pca`,
        `umap`, etc.
    embedding_basis: `str` or None (default: `None`)
        The embedding basis that will be combined with the vector field feature space for clustering.
    normalize: `bool` (default: `False`)
        Whether to mean center and scale the feature across all cells.
    method: `str` (default: `leiden`)
        The method that will be used for clustering, one of `{'kmeans'', 'hdbscan', 'louvain', 'leiden'}`. If `louvain`
        or `leiden` used, you need to have `cdlib` installed.
    cores: `int` (default: 1)
        The number of parallel jobs to run for neighbors search. ``None`` means 1 unless in a
        :obj:`joblib.parallel_backend` context.
        ``-1`` means using all processors.
    copy:
        Whether to return a new deep copy of `adata` instead of updating `adata` object passed in arguments.
    resolution:
        Clustering resolution, higher values yield more fine-grained clusters.
    kwargs:
        Any additional arguments that will be passed to either kmeans, hdbscan, louvain or leiden clustering algorithms.

    Returns
    -------
>>>>>>> 5b25bfd3

    """

    logger = LoggerManager.gen_logger("dynamo-cluster_field")
    logger.log_time()
    adata = copy_adata(adata) if copy else adata

    features = list(
        set(features).intersection(["speed", "potential", "divergence", "acceleration", "curvature", "curl"])
    )
    if len(features) < 1:
        raise ValueError(
            "features have to be selected from ['speed', 'potential', 'divergence', 'acceleration', "
            f"'curvature', 'curl']. your feature is {features}"
        )

    feature_key = [
        "speed_" + basis,
        basis + "_ddhodge_potential",
        "divergence_" + basis,
        "acceleration_" + basis,
        "curvature_" + basis,
        "curl_" + basis,
    ]
    feature_list = [i + "_" + basis if i != "potential" else basis + "_ddhodge_" + i for i in features]

    if feature_key[0] not in adata.obs.keys() and feature_key[0] in feature_list:
        from ..vectorfield import speed

        speed(adata, basis=basis)
    if feature_key[1] not in adata.obs.keys() and feature_key[1] in feature_list:
        from ..ext import ddhodge

        ddhodge(adata, basis=basis)
    if feature_key[2] not in adata.obs.keys() and feature_key[2] in feature_list:
        from ..vectorfield import divergence

        divergence(adata, basis=basis)
    if feature_key[3] not in adata.obs.keys() and feature_key[3] in feature_list:
        from ..vectorfield import acceleration

        acceleration(adata, basis=basis)
    if feature_key[4] not in adata.obs.keys() and feature_key[4] in feature_list:
        from ..vectorfield import curvature

        curvature(adata, basis=basis)

    if feature_key[5] not in adata.obs.keys() and feature_key[5] in feature_list:
        from ..vectorfield import curl

        curl(adata, basis=basis)

    feature_data = adata.obs.loc[:, feature_list].values
    if embedding_basis is None:
        embedding_basis = basis
    if add_embedding_basis:
        X = np.hstack((feature_data, adata.obsm["X_" + embedding_basis]))
    else:
        X = feature_data

    if normalize:
        # X = (X - X.min(0)) / X.ptp(0)
        X = (X - X.mean(0)) / X.std(0)

    if method in ["hdbscan", "kmeans"]:
        if method == "hdbscan":
            key = "field_hdbscan"
            hdbscan(adata, X_data=X, result_key=key, **kwargs)
        elif method == "kmeans":
            from sklearn.cluster import KMeans

            key = "field_kmeans"

            kmeans = KMeans(random_state=0, **kwargs).fit(X)
            adata.obs[key] = kmeans.labels_.astype("str")

        # clusters need to be categorical variables
        adata.obs[key] = adata.obs.obs[key].astype("category")

    elif method in ["louvain", "leiden", "infomap"]:
        if X.shape[0] > 200000 and X.shape[1] > 2:
            from pynndescent import NNDescent

            nbrs = NNDescent(
                X,
                metric="euclidean",
                n_neighbors=31,
                n_jobs=cores,
                random_state=19491001,
            )
            nbrs_idx, dist = nbrs.query(X, k=31)
        else:
            nbrs = NearestNeighbors(n_neighbors=31, n_jobs=cores).fit(X)
            dist, nbrs_idx = nbrs.kneighbors(X)

        row = np.repeat(nbrs_idx[:, 0], 30)
        col = nbrs_idx[:, 1:].flatten()
        graph = csr_matrix(
            (np.repeat(1, len(col)), (row, col)),
            shape=(adata.n_obs, adata.n_obs),
        )
        adata.obsp["vf_feature_knn"] = graph

        if method == "leiden":
            leiden(adata, resolution=resolution, adj_matrix_key="vf_feature_knn", result_key="field_leiden", **kwargs)
        elif method == "louvain":
            louvain(adata, resolution=resolution, adj_matrix_key="vf_feature_knn", result_key="field_louvain", **kwargs)
        elif method == "infomap":
            infomap(adata, adj_matrix_key="vf_feature_knn", result_key="field_infomap", **kwargs)

    logger.finish_progress(progress_name="clustering_field")

    if copy:
        return adata
    return None


def streamline_clusters(
    adata: AnnData,
    basis: str = "umap",
    features: list = ["speed", "divergence", "acceleration", "curvature", "curl"],
    method: str = "sparsevfc",
    xy_grid_nums: list = [50, 50],
    density: float = 5,
    curvature_method: int = 1,
    feature_bins: int = 10,
    clustering_method: str = "leiden",
    assign_fixedpoints: bool = False,
    reversed_fixedpoints: bool = False,
    **kwargs,
) -> None:
    """Cluster 2D streamlines based on vector field features. Initialize a grid over the state space and compute the
    flow of data through the grid using plt.streamplot with a given density. For each point individual streamline,
    computes the vector field 'features' of interest and stores the data via histograms. Add fixed points and
    "reversed fixed points" (sources of the streamlines) to the feature data dataframe based on the
    'assigned_fixedpoints' and 'reversed_fixedpoints' args. Finally, then cluster the streamlines based on these
    features using the given 'clustering_method'.

    Args:
        adata: An AnnData object representing the network to be analyzed.
        basis: The basis to use for creating the vector field, either "umap" or "tsne". Defaults to "umap".
        features: A list of features to calculate for each point in the vector field. Defaults to ["speed", "divergence", "acceleration", "curvature", "curl"].
        method: The method to use for calculating the flow of data through the grid, either "sparsevfc" or "gaussian". Defaults to "sparsevfc".
        xy_grid_nums: The number of points to use in the x and y dimensions of the grid. Defaults to [50, 50].
        density: The density of the grid. Defaults to 5.
        curvature_method: The method to use for calculating curvature. Defaults to 1.
        feature_bins: The number of bins to use for discretizing the data. Defaults to 10.
        clustering_method: The method to use for clustering the data into modules, either "louvain" or "leiden". Defaults to "leiden".
        assign_fixedpoints: A boolean indicating whether to assign fixed points to the data. Defaults to False.
        reversed_fixedpoints: A boolean indicating whether to reverse the fixed points assignment. Defaults to False.

    Raises:
        ImportError: If the "cdlib" package is not installed and the "louvain" or "leiden" clustering method is specified.
        ValueError: If an invalid method is specified for calculating the flow of data through the grid.
        ValueError: If an invalid method is specified for clustering the data into modules.

    Returns:
        None, but updates the `adata` object with the following fields of the `adata.uns["streamline_clusters_" + basis]`
            -  "feature_df"
            - "segments"
            - "X_pca"
            - "clustering_method"
            - "distances"
            - "connectivities"
            - "clusters"
            - "fixed_point"
            - "rev_fixed_point"
    """

    import matplotlib.pyplot as plt

    vf_dict, func = vecfld_from_adata(adata, basis=basis)
    grid_kwargs_dict = {
        "density": None,
        "smooth": None,
        "n_neighbors": None,
        "min_mass": None,
        "autoscale": False,
        "adjust_for_stream": True,
        "V_threshold": None,
    }

    if method.lower() == "sparsevfc":
        X, V = adata.obsm["X_" + basis], adata.obsm["velocity_" + basis]
        X_grid, p_mass, neighs, weight = prepare_velocity_grid_data(
            X,
            xy_grid_nums,
            density=grid_kwargs_dict["density"],
            smooth=grid_kwargs_dict["smooth"],
            n_neighbors=grid_kwargs_dict["n_neighbors"],
        )
        for i in ["density", "smooth", "n_neighbors"]:
            grid_kwargs_dict.pop(i)

        V_emb = func(X)
        V_grid = (V_emb[neighs] * weight[:, :, None]).sum(1) / np.maximum(1, p_mass)[:, None]
        X_grid, V_grid = grid_velocity_filter(
            V_emb=V,
            neighs=neighs,
            p_mass=p_mass,
            X_grid=X_grid,
            V_grid=V_grid,
            **grid_kwargs_dict,
        )
    elif method.lower() == "gaussian":
        X_grid, V_grid, D = velocity_on_grid(
            vf_dict["X"],
            vf_dict["Y"],
            xy_grid_nums,
            cut_off_velocity=True,
            **grid_kwargs_dict,
        )
    else:
        raise ValueError(f"only `sparsevfc` and `gaussian` method supported")

    strm = plt.streamplot(
        X_grid[0],
        X_grid[1],
        V_grid[0],
        V_grid[1],
        density=density,
    )
    strm_res = strm.lines.get_segments()  # get streamline segements

    # split segments into different streamlines
    line_list_ori = {}
    line_ind = 0
    for i, seg in enumerate(strm_res):
        if i == 0:
            line_list_ori[0] = [seg]
        else:
            # the second point from the previous segment should be the same from the first point in the current segment
            if all(strm_res[i - 1][1] == seg[0]):
                line_list_ori[line_ind].append(seg)
            else:
                line_ind += 1
                line_list_ori[line_ind] = [seg]

    line_list = line_list_ori.copy()

    # convert to list of numpy arrays.
    for key, values in line_list_ori.items():
        line_list_ori[key] = np.array(values).reshape((-1, 2))

    # remove duplicated rows from the numpy arrays.
    for key, values in line_list.items():
        line_list[key] = np.unique(np.array(values).reshape((-1, 2)), axis=0)

    vector_field_class = SvcVectorField()
    vector_field_class.from_adata(adata, basis=basis)

    has_acc = True if "acceleration" in features else False
    has_curv = True if "curvature" in features else False
    has_div = True if "divergence" in features else False
    has_speed = True if "speed" in features else False
    has_curl = True if "curl" in features else False

    if has_acc:
        acc_dict = {}
    if has_curv:
        cur_1_dict = {}
        cur_2_dict = {}
    if has_div:
        div_dict = {}
    if has_speed:
        speed_dict = {}
    if has_curl:
        curl_dict = {}

    # save features along the streameline and create histogram for each feature
    bins = feature_bins  # number of feature bins
    line_len = []
    feature_df = np.zeros((len(line_list), len(features) * bins))

    for key, values in line_list.items():
        line_len.append(values.shape[0])
        tmp = None
        if has_acc:
            acceleration_val, _ = vector_field_class.compute_acceleration(values)
            acc_dict[key] = acceleration_val

            _, acc_hist = np.histogram(acceleration_val, bins=(bins - 1), density=True)
            if tmp is None:
                tmp = acc_hist
        if has_curv:
            curvature_val_1 = vector_field_class.compute_curvature(values, formula=1)[0]
            cur_1_dict[key] = curvature_val_1

            curvature_val_2, curvature_vec = vector_field_class.compute_curvature(values)
            cur_2_dict[key] = curvature_val_2

            _, cur_1_hist = np.histogram(curvature_val_1, bins=(bins - 1), density=True)
            _, cur_2_hist = np.histogram(curvature_val_2, bins=(bins - 1), density=True)
            if tmp is None:
                tmp = cur_1_hist if curvature_method == 1 else cur_2_hist
            else:
                tmp = np.hstack((tmp, cur_1_hist if curvature_method == 1 else cur_2_hist))
        if has_div:
            divergence_val = vector_field_class.compute_divergence(values)
            div_dict[key] = divergence_val

            _, div_hist = np.histogram(divergence_val, bins=(bins - 1), density=True)
            if tmp is None:
                tmp = div_hist
            else:
                tmp = np.hstack((tmp, div_hist))
        if has_speed:
            speed_vec = vector_field_class.func(values)
            speed_val = np.linalg.norm(speed_vec)
            speed_dict[key] = speed_val

            _, speed_hist = np.histogram(speed_val, bins=(bins - 1), density=True)
            if tmp is None:
                tmp = speed_hist
            else:
                tmp = np.hstack((tmp, speed_hist))
        if has_curl:
            curl_val = vector_field_class.compute_curl(values)
            curl_dict[key] = curl_val

            _, curl_hist = np.histogram(curl_val, bins=(bins - 1), density=True)
            if tmp is None:
                tmp = curl_hist
            else:
                tmp = np.hstack((tmp, curl_hist))

        feature_df[key, :] = tmp

    # clustering
    feature_adata = AnnData(feature_df)
    pca_monocle(feature_adata, X_data=feature_df, pca_key="X_pca")
    if clustering_method == "louvain":
        louvain(feature_adata, obsm_key="X_pca")
    elif clustering_method == "leiden":
        leiden(feature_adata, obsm_key="X_pca")
    elif clustering_method == "infomap":
        infomap(feature_adata, obsm_key="X_pca")
    elif method in ["hdbscan", "kmeans"]:
        key = "field_hdbscan"
        hdbscan(feature_adata, X_data=feature_df, result_key=key, **kwargs)
    elif method == "kmeans":
        from sklearn.cluster import KMeans

        key = "field_kmeans"
        kmeans = KMeans(random_state=0, **kwargs).fit(X)
        feature_adata.obs[key] = kmeans.labels_.astype("str")

        # clusters need to be categorical variables
        feature_adata.obs[key] = adata.obs.obs[key].astype("category")
    else:
        raise ValueError(
            "only louvain, leiden, infomap, hdbscan and kmeans clustering supported but your requested "
            f"method is {method}"
        )

    if assign_fixedpoints or reversed_fixedpoints:
        tmp = np.array(strm.lines.get_segments()).reshape((-1, 2))
        vector_field_class.data["X"] = np.unique(tmp, axis=0)

        if assign_fixedpoints:
            (
                X,
                valid_fps_type_assignment,
                assignment_id,
            ) = vector_field_class.assign_fixed_points(cores=1)

            feature_adata.obs["fixed_point"] = -1

        if reversed_fixedpoints:
            # reverse vector field to identify source:
            vector_field_class.func = lambda x: -vector_field_class.func(x)
            (
                X_rev,
                valid_fps_type_assignment_rev,
                assignment_id_rev,
            ) = vector_field_class.assign_fixed_points(cores=1)

            feature_adata.obs["rev_fixed_point"] = -1

        data_X = vector_field_class.data["X"]
        for key, values in line_list.items():
            indices = [np.where(np.logical_and(data_X[:, 0] == val[0], data_X[:, 1] == val[1]))[0][0] for val in values]

            # assign fixed point to the most frequent point
            if assign_fixedpoints:
                mode_val = mode(assignment_id[indices])[0][0]
                if not np.isnan(mode_val):
                    feature_adata.obs.loc[str(key), "fixed_point"] = mode_val
            if reversed_fixedpoints:
                mode_val = mode(assignment_id_rev[indices])[0][0]
                if not np.isnan(mode_val):
                    feature_adata.obs.loc[str(key), "rev_fixed_point"] = mode_val

    adata.uns["streamline_clusters_" + basis] = {
        "feature_df": feature_df,
        "segments": line_list_ori,
        "X_pca": feature_adata.obsm["X_pca"],
        "clustering_method": clustering_method,
        "distances": feature_adata.obsp["X_pca_distances"],
        "connectivities": feature_adata.obsp["X_pca_connectivities"],
        "clusters": feature_adata.obs[clustering_method].values,
    }

    if assign_fixedpoints:
        adata.uns["streamline_clusters_" + basis]["fixed_point"] = feature_adata.obs["fixed_point"]
    if reversed_fixedpoints:
        adata.uns["streamline_clusters_" + basis]["rev_fixed_point"] = feature_adata.obs["rev_fixed_point"]<|MERGE_RESOLUTION|>--- conflicted
+++ resolved
@@ -21,7 +21,6 @@
 
 
 def cluster_field(
-<<<<<<< HEAD
     adata: AnnData,
     basis: str = "pca",
     features: List = ["speed", "potential", "divergence", "acceleration", "curvature", "curl"],
@@ -31,18 +30,7 @@
     method: str = "leiden",
     cores: int = 1,
     copy: bool = False,
-=======
-    adata,
-    basis="pca",
-    features=["speed", "potential", "divergence", "acceleration", "curvature", "curl"],
-    add_embedding_basis=True,
-    embedding_basis=None,
-    normalize=False,
-    method="leiden",
-    cores=1,
-    copy=False,
-    resolution=1.0,
->>>>>>> 5b25bfd3
+    resolution: float = 1.0,
     **kwargs,
 ) -> Optional[AnnData]:
     """Cluster cells based on vector field features.
@@ -63,7 +51,6 @@
     the fact that we can analytically calculate the Jacobian matrix, those quantities of the vector field function
     can be conveniently and efficiently calculated.
 
-<<<<<<< HEAD
     Args:
         adata: adata object that includes both newly synthesized and total gene expression of cells. Alternatively,
             the object should include both unspliced and spliced gene expression of cells.
@@ -79,40 +66,11 @@
             :obj:`joblib.parallel_backend` context.
             ``-1`` means using all processors.
         copy: Whether to return a new deep copy of `adata` instead of updating `adata` object passed in arguments.
+        resolution: Clustering resolution, higher values yield more fine-grained clusters.
         kwargs: Any additional arguments that will be passed to either kmeans, hdbscan, louvain or leiden clustering algorithms.
 
     Returns:
         Either updates `adata` or directly returns a new `adata` object if `copy` is `True`.
-=======
-    Parameters
-    ----------
-    adata: :class:`~anndata.AnnData`.
-        adata object that includes both newly synthesized and total gene expression of cells. Alternatively,
-        the object should include both unspliced and spliced gene expression of cells.
-    basis: `str` or None (default: `None`)
-        The space that will be used for calculating vector field features. Valid names includes, for example, `pca`,
-        `umap`, etc.
-    embedding_basis: `str` or None (default: `None`)
-        The embedding basis that will be combined with the vector field feature space for clustering.
-    normalize: `bool` (default: `False`)
-        Whether to mean center and scale the feature across all cells.
-    method: `str` (default: `leiden`)
-        The method that will be used for clustering, one of `{'kmeans'', 'hdbscan', 'louvain', 'leiden'}`. If `louvain`
-        or `leiden` used, you need to have `cdlib` installed.
-    cores: `int` (default: 1)
-        The number of parallel jobs to run for neighbors search. ``None`` means 1 unless in a
-        :obj:`joblib.parallel_backend` context.
-        ``-1`` means using all processors.
-    copy:
-        Whether to return a new deep copy of `adata` instead of updating `adata` object passed in arguments.
-    resolution:
-        Clustering resolution, higher values yield more fine-grained clusters.
-    kwargs:
-        Any additional arguments that will be passed to either kmeans, hdbscan, louvain or leiden clustering algorithms.
-
-    Returns
-    -------
->>>>>>> 5b25bfd3
 
     """
 
