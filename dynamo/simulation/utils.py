--- conflicted
+++ resolved
@@ -1,10 +1,7 @@
-<<<<<<< HEAD
 from typing import Callable, Union
 
-=======
 import enum
 from tkinter.filedialog import SaveFileDialog
->>>>>>> 0282f45b
 import numpy as np
 
 # dynamo logger related
