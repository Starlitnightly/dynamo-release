--- conflicted
+++ resolved
@@ -452,17 +452,11 @@
         ctmc = ContinuousTimeMarkovChain(P=W, **ctmc_kwargs)
         T = ctmc.P.T
         P = sp.csr_matrix(ctmc.compute_embedded_transition_matrix().T)
-<<<<<<< HEAD
-        delta_X = projection_with_transition_matrix(P.shape[0], P, X_embedding)
+        delta_X = projection_with_transition_matrix(P.shape[0], P, X_embedding, correct_density)
         X_grid, V_grid, D = velocity_on_grid(
             X_embedding, delta_X, xy_grid_nums=xy_grid_nums
         )  # This function seems to be independent of the method; consider moving it out of the if-else block.
 
-=======
-        delta_X = projection_with_transition_matrix(P.shape[0], P, X_embedding, correct_density)
-        X_grid, V_grid, D = velocity_on_grid(X_embedding, delta_X, xy_grid_nums=xy_grid_nums)   # This function seems to be independent of the method; consider moving it out of the if-else block.
-    
->>>>>>> b14e1b90
     elif method == "transform":
         umap_trans, n_pca_components = (
             adata.uns["umap_fit"]["fit"],
