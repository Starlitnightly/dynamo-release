--- conflicted
+++ resolved
@@ -1,9 +1,5 @@
 import warnings
-<<<<<<< HEAD
-from typing import Any, List, Optional, Tuple, Union
-=======
-from typing import List, Generator, Optional, Tuple, Union
->>>>>>> 08d8c979
+from typing import Any, List, Generator, Optional, Tuple, Union
 
 import colorcet
 import matplotlib
@@ -119,10 +115,6 @@
             return res_data.copy()
         return res_data
 
-<<<<<<< HEAD
-    def set_layer_data(adata: AnnData, layer: str, vals: np.array, var_indices: np.array = None) -> None:
-        """This utility provides a unified interface for setting data to layers."""
-=======
     def select_layer_chunked_data(
         adata: AnnData,
         layer: str,
@@ -156,8 +148,8 @@
         else:
             raise NotImplementedError("chunk_mode %s not implemented." % (chunk_mode))
 
-    def set_layer_data(adata: AnnData, layer: str, vals: np.array, var_indices: np.array = None):
->>>>>>> 08d8c979
+    def set_layer_data(adata: AnnData, layer: str, vals: np.array, var_indices: np.array = None) -> None:
+        """This utility provides a unified interface for setting data to layers."""
         if var_indices is None:
             var_indices = slice(None)
         if layer == DynamoAdataKeyManager.X_LAYER:
