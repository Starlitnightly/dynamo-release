import warnings
from typing import Callable, Dict, List, Optional, Tuple, Union

try:
    from typing import Literal
except ImportError:
    from typing_extensions import Literal

import anndata
import numpy as np
import numpy.typing as npt
import pandas as pd
from scipy.sparse import csr_matrix
from scipy.sparse.base import issparse

from ..configuration import DKM
from ..dynamo_logger import (
    main_debug,
    main_info_insert_adata_layer,
    main_info_insert_adata_obsm,
    main_warning,
)
from .utils import (
    merge_adata_attrs,
)


def calc_sz_factor(
    adata_ori: anndata.AnnData,
    layers: Union[str, List[str]] = "all",
    total_layers: Union[List[str], None] = None,
    splicing_total_layers: bool = False,
    X_total_layers: bool = False,
    locfunc: Callable = np.nanmean,
    chunk_size: Optional[int] = None,
    round_exprs: bool = False,
    method: Literal["mean-geometric-mean-total", "geometric", "median"] = "median",
    scale_to: Union[float, None] = None,
    use_all_genes_cells: bool = True,
    genes_use_for_norm: Union[List[str], None] = None,
) -> anndata.AnnData:
    """Calculate the size factor of each cell using geometric mean or median of total UMI across cells for a AnnData
    object.

    This function is partly based on Monocle R package (https://github.com/cole-trapnell-lab/monocle3).

    Args:
        adata_ori: an AnnData object.
        layers: the layer(s) to be normalized. Defaults to "all", including RNA (X, raw) or spliced, unspliced, protein,
            etc.
        total_layers: the layer(s) that can be summed up to get the total mRNA. For example, ["spliced", "unspliced"],
            ["uu", "ul", "su", "sl"] or ["new", "old"], etc. Defaults to None.
        splicing_total_layers: whether to also normalize spliced / unspliced layers by size factor from total RNA.
            Defaults to False.
        X_total_layers: whether to also normalize adata.X by size factor from total RNA. Defaults to False.
        locfunc: the function to normalize the data. Defaults to np.nanmean.
        chunk_size: the number of cells to be processed at a time. Defaults to None.
        round_exprs: whether the gene expression should be rounded into integers. Defaults to False.
        method: the method used to calculate the expected total reads / UMI used in size factor calculation. Only
            `mean-geometric-mean-total` / `geometric` and `median` are supported. When `mean-geometric-mean-total` is
            used, size factors will be calculated using the geometric mean with given mean function. When `median` is
            used, `locfunc` will be replaced with `np.nanmedian`. When `mean` is used, `locfunc` will be replaced with
            `np.nanmean`. Defaults to "median".
        scale_to: the final total expression for each cell that will be scaled to. Defaults to None.
        use_all_genes_cells: whether all cells and genes should be used for the size factor calculation. Defaults to
            True.
        genes_use_for_norm: A list of gene names that will be used to calculate total RNA for each cell and then the
            size factor for normalization. This is often very useful when you want to use only the host genes to
            normalize the dataset in a virus infection experiment (i.e. CMV or SARS-CoV-2 infection). Defaults to None.

    Returns:
        An updated anndata object that are updated with the `Size_Factor` (`layer_` + `Size_Factor`) column(s) in the
        obs attribute.
    """

    if use_all_genes_cells:
        # let us ignore the `inplace` parameter in pandas.Categorical.remove_unused_categories  warning.
        with warnings.catch_warnings():
            warnings.simplefilter("ignore")
            _adata = adata_ori if genes_use_for_norm is None else adata_ori[:, genes_use_for_norm]
    else:
        cell_inds = adata_ori.obs.use_for_pca if "use_for_pca" in adata_ori.obs.columns else adata_ori.obs.index
        filter_list = ["use_for_pca", "pass_basic_filter"]
        filter_checker = [i in adata_ori.var.columns for i in filter_list]
        which_filter = np.where(filter_checker)[0]

        gene_inds = adata_ori.var[filter_list[which_filter[0]]] if len(which_filter) > 0 else adata_ori.var.index

        _adata = adata_ori[cell_inds, :][:, gene_inds]

        if genes_use_for_norm is not None:
            # let us ignore the `inplace` parameter in pandas.Categorical.remove_unused_categories  warning.
            with warnings.catch_warnings():
                warnings.simplefilter("ignore")

                _adata = _adata[:, _adata.var_names.intersection(genes_use_for_norm)]

    if total_layers is not None:
        total_layers, layers = DKM.aggregate_layers_into_total(
            _adata,
            layers=layers,
            total_layers=total_layers,
        )

    layers = DKM.get_available_layer_keys(_adata, layers)
    if "raw" in layers and _adata.raw is None:
        _adata.raw = _adata.copy()

    excluded_layers = DKM.get_excluded_layers(
        X_total_layers=X_total_layers,
        splicing_total_layers=splicing_total_layers,
    )

    for layer in layers:
        if layer in excluded_layers:
            sfs, cell_total = sz_util(
                _adata,
                layer,
                round_exprs,
                method,
                locfunc,
                chunk_size=chunk_size,
                total_layers=None,
                scale_to=scale_to,
            )
        else:
            sfs, cell_total = sz_util(
                _adata,
                layer,
                round_exprs,
                method,
                locfunc,
                chunk_size=chunk_size,
                total_layers=total_layers,
                scale_to=scale_to,
            )

        sfs[~np.isfinite(sfs)] = 1
        if layer == "raw":
            _adata.obs[layer + "_Size_Factor"] = sfs
            _adata.obs["Size_Factor"] = sfs
            _adata.obs["initial_cell_size"] = cell_total
        elif layer == "X":
            _adata.obs["Size_Factor"] = sfs
            _adata.obs["initial_cell_size"] = cell_total
        elif layer == "_total_":
            _adata.obs["total_Size_Factor"] = sfs
            _adata.obs["initial" + layer + "cell_size"] = cell_total
            del _adata.layers["_total_"]
        else:
            _adata.obs[layer + "_Size_Factor"] = sfs
            _adata.obs["initial_" + layer + "_cell_size"] = cell_total

    adata_ori = merge_adata_attrs(adata_ori, _adata, attr="obs")

    return adata_ori


def get_sz_exprs(
    adata: anndata.AnnData, layer: str, total_szfactor: Union[str, None] = None
) -> Tuple[np.ndarray, npt.ArrayLike]:
    """Get the size factor from an AnnData object.

    Args:
        adata: an AnnData object.
        layer: the layer for which to get the size factor.
        total_szfactor: the key-name for total size factor entry in `adata.obs`. If not None, would override the layer
            selected. Defaults to None.

    Returns:
        A tuple (szfactors, CM), where szfactors is the queried size factor and CM is the data of the layer
        corresponding to the size factor.
    """

    try:
        if layer == "raw":
            CM = adata.raw.X
            szfactors = adata.obs[layer + "Size_Factor"].values[:, None]
        elif layer == "X":
            CM = adata.X
            szfactors = adata.obs["Size_Factor"].values[:, None]
        elif layer == "protein":
            if "protein" in adata.obsm_keys():
                CM = adata.obsm[layer]
                szfactors = adata.obs["protein_Size_Factor"].values[:, None]
            else:
                CM, szfactors = None, None
        else:
            CM = adata.layers[layer]
            szfactors = adata.obs[layer + "_Size_Factor"].values[:, None]

        if total_szfactor is not None and total_szfactor in adata.obs.keys():
            szfactors = adata.obs[total_szfactor][:, None]
        elif total_szfactor is not None:
            main_warning("`total_szfactor` is not `None` and it is not in adata object.")
    except KeyError:
        raise KeyError(f"Size factor for layer {layer} is not in adata object. Please run `dynamo.tl.calc_sz_factor`.")

    return szfactors, CM


def get_sz_factors(
    adata: anndata.AnnData, layer: str, total_szfactor: Union[str, None] = None
) -> Tuple[np.ndarray, npt.ArrayLike]:
    """Get the size factor from an AnnData object.

    Args:
        adata: an AnnData object.
        layer: the layer for which to get the size factor.
        total_szfactor: the key-name for total size factor entry in `adata.obs`. If not None, would override the layer
            selected. Defaults to None.

    Returns:
        The queried size factor.
    """

    if layer == "raw":
        szfactors = adata.obs[layer + "Size_Factor"].values[:, None]
    elif layer == "X":
        szfactors = adata.obs["Size_Factor"].values[:, None]
    elif layer == "protein":
        if "protein" in adata.obsm_keys():
            szfactors = adata.obs["protein_Size_Factor"].values[:, None]
        else:
            szfactors = None
    else:
        szfactors = adata.obs[layer + "_Size_Factor"].values[:, None]

    if total_szfactor is not None and total_szfactor in adata.obs.keys():
        szfactors = adata.obs[total_szfactor][:, None]
    elif total_szfactor is not None:
        main_warning("`total_szfactor` is not `None` and it is not in adata object.")

    return szfactors


def normalize(
    adata: anndata.AnnData,
    layers: str = "all",
    total_szfactor: str = None,
    splicing_total_layers: bool = False,
    X_total_layers: bool = False,
    keep_filtered: bool = True,
    chunk_size: Optional[int] = None,
    recalc_sz: bool = False,
    sz_method: Literal["mean-geometric-mean-total", "geometric", "median"] = "median",
    scale_to: Union[float, None] = None,
) -> anndata.AnnData:
    """Normalize the gene expression value for the AnnData object.

    This function is partly based on Monocle R package (https://github.com/cole-trapnell-lab/monocle3).

    Args:
        adata: an AnnData object.
        layers: the layer(s) to be normalized. Default is all, including RNA (X, raw) or spliced, unspliced, protein,
            etc.
        total_szfactor: the column name in the .obs attribute that corresponds to the size factor for the total mRNA.
            Defaults to "total_Size_Factor".
        splicing_total_layers: whether to also normalize spliced / unspliced layers by size factor from total RNA.
            Defaults to False.
        X_total_layers: whether to also normalize adata.X by size factor from total RNA. Defaults to False.
        keep_filtered: whether we will only store feature genes in the adata object. If it is False, size factor will be
            recalculated only for the selected feature genes. Defaults to True.
        chunk_size: the number of cells to be processed at a time. Defaults to None.
        recalc_sz: whether we need to recalculate size factor based on selected genes before normalization. Defaults to
            False.
        sz_method: the method used to calculate the expected total reads / UMI used in size factor calculation. Only
            `mean-geometric-mean-total` / `geometric` and `median` are supported. When `mean-geometric-mean-total` is
            used, size factors will be calculated using the geometric mean with given mean function. When `median` is
            used, `locfunc` will be replaced with `np.nanmedian`. When `mean` is used, `locfunc` will be replaced with
            `np.nanmean`. Defaults to "median".
        scale_to: the final total expression for each cell that will be scaled to. Defaults to None.

    Returns:
        An updated anndata object that are updated with normalized expression values for different layers.
    """

    layers = DKM.get_available_layer_keys(adata, layers)

    if recalc_sz:
        if "use_for_pca" in adata.var.columns and keep_filtered is False:
            adata = adata[:, adata.var.loc[:, "use_for_pca"]]

        adata.obs = adata.obs.loc[:, ~adata.obs.columns.str.contains("Size_Factor")]

<<<<<<< HEAD
    chunk_size = chunk_size if chunk_size is not None else adata.n_obs

    layers = DKM.get_available_layer_keys(adata, layers)

    calc_sz_factor(
        adata,
        layers=layers,
        locfunc=np.nanmean,
        chunk_size=chunk_size,
        round_exprs=False,
        method=sz_method,
        scale_to=scale_to,
    )
=======
    if np.count_nonzero(adata.obs.columns.str.contains("Size_Factor")) < len(layers):
        calc_sz_factor(
            adata,
            layers=layers,
            locfunc=np.nanmean,
            round_exprs=False,
            method=sz_method,
            scale_to=scale_to,
        )
>>>>>>> 1e8ffe4a

    excluded_layers = DKM.get_excluded_layers(
        X_total_layers=X_total_layers,
        splicing_total_layers=splicing_total_layers,
    )

    main_debug("size factor normalize following layers: " + str(layers))
    for layer in layers:
        if layer in excluded_layers:
            szfactors = get_sz_factors(adata, layer, total_szfactor=None)
        else:
            szfactors = get_sz_factors(adata, layer, total_szfactor=total_szfactor)

        if layer == "protein":
            """This normalization implements the centered log-ratio (CLR) normalization from Seurat which is computed
            for each gene (M Stoeckius, 2017).
            """
            CMs_data = DKM.select_layer_chunked_data(adata, layer, chunk_size=adata.n_obs)
            CM = next(CMs_data)[0]

            CM = CM.T
            n_feature = CM.shape[1]

            for i in range(CM.shape[0]):
                x = CM[i].A if issparse(CM) else CM[i]
                res = np.log1p(x / (np.exp(np.nansum(np.log1p(x[x > 0])) / n_feature)))
                res[np.isnan(res)] = 0
                # res[res > 100] = 100
                # no .A is required # https://stackoverflow.com/questions/28427236/set-row-of-csr-matrix
                CM[i] = res

            CM = CM.T

            if "protein" in adata.obsm_keys():
                main_info_insert_adata_obsm("X_protein")
                adata.obsm["X_protein"] = CM
            else:
                main_info_insert_adata_layer("X_" + layer)
                adata.layers["X_" + layer] = CM
        else:
            CMs_data = DKM.select_layer_chunked_data(adata, layer, chunk_size=chunk_size)

            if layer in ["raw", "X"]:
                main_debug("set adata <X> to normalized data.")

                for CM_data in CMs_data:
                    CM = CM_data[0]
                    CM = size_factor_normalize(CM, szfactors[CM_data[1]:CM_data[2]])
                    adata.X[CM_data[1]:CM_data[2]] = CM

            else:
                main_info_insert_adata_layer("X_" + layer)

                if issparse(adata.layers[layer]):
                    adata.layers["X_" + layer] = csr_matrix(np.zeros(adata.layers[layer].shape))
                else:
                    adata.layers["X_" + layer] = np.zeros(adata.layers[layer].shape)

                for CM_data in CMs_data:
                    CM = CM_data[0]
                    CM = size_factor_normalize(CM, szfactors[CM_data[1]:CM_data[2]])
                    adata.layers["X_" + layer][CM_data[1]:CM_data[2]] = CM

    return adata


def normalize_mat_monocle(
    mat: np.ndarray,
    szfactors: np.ndarray,
    relative_expr: bool,
    pseudo_expr: int,
    norm_method: Callable = np.log1p,
) -> np.ndarray:
    """Normalize the given array for monocle recipe.

    Args:
        mat: the array to operate on.
        szfactors: the size factors corresponding to the array.
        relative_expr: whether we need to divide gene expression values first by
            size factor before normalization.
        pseudo_expr: a pseudocount added to the gene expression value before
            log/log2 normalization.
        norm_method: the method used to normalize data. Defaults to np.log1p.

    Returns:
        The normalized array.
    """

    if norm_method == np.log1p:
        pseudo_expr = 0
    if relative_expr:
        mat = mat.multiply(csr_matrix(1 / szfactors)) if issparse(mat) else mat / szfactors

    if pseudo_expr is None:
        pseudo_expr = 1

    if issparse(mat):
        mat.data = norm_method(mat.data + pseudo_expr) if norm_method is not None else mat.data
        if norm_method is not None and norm_method.__name__ == "Freeman_Tukey":
            mat.data -= 1
    else:
        mat = norm_method(mat + pseudo_expr) if norm_method is not None else mat

    return mat


def size_factor_normalize(mat: np.ndarray, szfactors: np.ndarray) -> np.ndarray:
    """perform size factor normalization on the given array.

    Args:
        mat: the array to operate on.
        szfactors: the size factors corresponding to the array.

    Returns:
        The normalized array divided by size factor
    """
    return mat.multiply(csr_matrix(1 / szfactors)) if issparse(mat) else mat / szfactors


def sz_util(
    adata: anndata.AnnData,
    layer: str,
    round_exprs: bool,
    method: Literal["mean-geometric-mean-total", "geometric", "median"],
    locfunc: Callable,
    chunk_size: Optional[int] = None,
    total_layers: List[str] = None,
    CM: pd.DataFrame = None,
    scale_to: Union[float, None] = None,
) -> Tuple[pd.Series, pd.Series]:
    """Calculate the size factor for a given layer.

    Args:
        adata: an AnnData object.
        layer: the layer to operate on.
        round_exprs: whether the gene expression should be rounded into integers.
        method: the method used to calculate the expected total reads / UMI used in size factor calculation. Only
            `mean-geometric-mean-total` / `geometric` and `median` are supported. When `mean-geometric-mean-total` is
            used, size factors will be calculated using the geometric mean with given mean function. When `median` is
            used, `locfunc` will be replaced with `np.nanmedian`. When `mean` is used, `locfunc` will be replaced with
            `np.nanmean`. Defaults to "median".
        locfunc: the function to normalize the data.
        chunk_size: the number of cells to be processed at a time. Defaults to None.
        total_layers: the layer(s) that can be summed up to get the total mRNA. For example, ["spliced", "unspliced"],
            ["uu", "ul", "su", "sl"] or ["new", "old"], etc. Defaults to None.
        CM: the data to operate on, overriding the layer. Defaults to None.
        scale_to: the final total expression for each cell that will be scaled to. Defaults to None.

    Raises:
        NotImplementedError: method is invalid.

    Returns:
        A tuple (sfs, cell_total) where sfs is the size factors and cell_total is the initial cell size.
    """

    if layer == "_total_" and "_total_" not in adata.layers.keys():
        if total_layers is not None:
            total_layers, _ = DKM.aggregate_layers_into_total(
                adata,
                total_layers=total_layers,
                extend_layers=False,
            )

    chunk_size = chunk_size if chunk_size is not None else adata.n_obs
    chunked_CMs = DKM.select_layer_chunked_data(adata, layer, chunk_size=chunk_size) if CM is None else CM

    cell_total = np.zeros(adata.n_obs, dtype=adata.X.dtype)

    for CM_data in chunked_CMs:
        CM = CM_data[0]

        if CM is None:
            return None, None

        if round_exprs:
            main_debug("rounding expression data of layer: %s during size factor calculation" % (layer))
            if issparse(CM):
                CM.data = np.round(CM.data, 0)
            else:
                CM = CM.round().astype("int")

        chunk_cell_total = CM.sum(axis=1).A1 if issparse(CM) else CM.sum(axis=1)
        chunk_cell_total += chunk_cell_total == 0  # avoid infinity value after log (0)

        cell_total[CM_data[1]:CM_data[2]] = chunk_cell_total

    cell_total = cell_total.astype(int) if np.all(cell_total % 1 == 0) else cell_total

    if method in ["mean-geometric-mean-total", "geometric"]:
        sfs = cell_total / (np.exp(locfunc(np.log(cell_total))) if scale_to is None else scale_to)
    elif method == "median":
        sfs = cell_total / (np.nanmedian(cell_total) if scale_to is None else scale_to)
    elif method == "mean":
        sfs = cell_total / (np.nanmean(cell_total) if scale_to is None else scale_to)
    else:
        raise NotImplementedError(f"This method {method} is not supported!")

    return sfs, cell_total<|MERGE_RESOLUTION|>--- conflicted
+++ resolved
@@ -283,31 +283,18 @@
 
         adata.obs = adata.obs.loc[:, ~adata.obs.columns.str.contains("Size_Factor")]
 
-<<<<<<< HEAD
     chunk_size = chunk_size if chunk_size is not None else adata.n_obs
 
-    layers = DKM.get_available_layer_keys(adata, layers)
-
-    calc_sz_factor(
-        adata,
-        layers=layers,
-        locfunc=np.nanmean,
-        chunk_size=chunk_size,
-        round_exprs=False,
-        method=sz_method,
-        scale_to=scale_to,
-    )
-=======
     if np.count_nonzero(adata.obs.columns.str.contains("Size_Factor")) < len(layers):
         calc_sz_factor(
             adata,
             layers=layers,
             locfunc=np.nanmean,
+            chunk_size=chunk_size,
             round_exprs=False,
             method=sz_method,
             scale_to=scale_to,
         )
->>>>>>> 1e8ffe4a
 
     excluded_layers = DKM.get_excluded_layers(
         X_total_layers=X_total_layers,
