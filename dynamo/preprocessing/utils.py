import warnings
<<<<<<< HEAD
from typing import Callable, Iterable, List, Optional, Tuple, Union
=======
from typing import Callable, Dict, Iterable, List, Optional, Tuple, Union
>>>>>>> 9c38bc28

try:
    from typing import Literal
except ImportError:
    from typing_extensions import Literal

import anndata
import numpy as np
import numpy.typing as npt
import pandas as pd
import scipy
import scipy.sparse
import statsmodels.api as sm
from anndata import AnnData
from scipy.sparse.linalg import LinearOperator, svds
from scipy.sparse import csc_matrix, csr_matrix, issparse
from sklearn.decomposition import PCA, TruncatedSVD
from sklearn.utils import check_random_state
from sklearn.utils.extmath import svd_flip
from sklearn.utils.sparsefuncs import mean_variance_axis

from ..configuration import DKM, DynamoAdataKeyManager
from ..dynamo_logger import (
    LoggerManager,
    main_debug,
    main_exception,
    main_info,
    main_info_insert_adata_var,
    main_warning,
)
from ..utils import areinstance


# ---------------------------------------------------------------------------------------------------
# symbol conversion related
def convert2gene_symbol(input_names: List[str], scopes: Union[List[str], None] = "ensembl.gene") -> pd.DataFrame:
    """Convert ensemble gene id to official gene names using mygene package.

    Args:
        input_names: the ensemble gene id names that you want to convert to official gene names. All names should come
            from the same species.
        scopes: scopes are needed when you use non-official gene name as your gene indices (or adata.var_name).
            This arugument corresponds to type of types of identifiers, either a list or a comma-separated fields to
            specify type of input qterms, e.g. “entrezgene”, “entrezgene,symbol”, [“ensemblgene”, “symbol”]. Refer to
            official MyGene.info docs (https://docs.mygene.info/en/latest/doc/query_service.html#available_fields) for
            full list of fields. Defaults to "ensembl.gene".

    Raises:
        ImportError: fail to import `mygene`.

    Returns:
        A pandas dataframe that includes the following columns:
            query: the input ensmble ids
            _id: identified id from mygene
            _score: confidence of the retrieved official gene name.
            symbol: retrieved official gene name
    """

    try:
        import mygene
    except ImportError:
        raise ImportError(
            "You need to install the package `mygene` (pip install mygene --user) "
            "See https://pypi.org/project/mygene/ for more details."
        )

    mg = mygene.MyGeneInfo()
    main_info("Storing myGene name info into local cache db: mygene_cache.sqlite.")
    mg.set_caching()

    ensemble_names = [i.split(".")[0] for i in input_names]
    var_pd = mg.querymany(
        ensemble_names,
        scopes=scopes,
        fields="symbol",
        as_dataframe=True,
        df_index=True,
    )
    # var_pd.drop_duplicates(subset='query', inplace=True) # use when df_index is not True
    var_pd = var_pd.loc[~var_pd.index.duplicated(keep="first")]

    return var_pd


def convert2symbol(adata: AnnData, scopes: Union[str, Iterable, None] = None, subset=True) -> AnnData:
    """This helper function converts unofficial gene names to official gene names.

    Args:
        adata: an AnnData object.
        scopes: scopes are needed when you use non-official gene name as your gene indices (or adata.var_name).
            This arugument corresponds to type of types of identifiers, either a list or a comma-separated fields to
            specify type of input qterms, e.g. “entrezgene”, “entrezgene,symbol”, [“ensemblgene”, “symbol”]. Refer to
            official MyGene.info docs (https://docs.mygene.info/en/latest/doc/query_service.html#available_fields) for
            full list of fields. Defaults to None.
        subset: whether to inplace subset the results. Defaults to True.

    Raises:
        Exception: gene names in adata.var_names are invalid.

    Returns:
        The updated AnnData object.
    """

    if np.all(adata.var_names.str.startswith("ENS")) or scopes is not None:
        logger = LoggerManager.gen_logger("dynamo-utils")
        logger.info("convert ensemble name to official gene name", indent_level=1)

        prefix = adata.var_names[0]
        if scopes is None:
            if prefix[:4] == "ENSG" or prefix[:7] == "ENSMUSG":
                scopes = "ensembl.gene"
            elif prefix[:4] == "ENST" or prefix[:7] == "ENSMUST":
                scopes = "ensembl.transcript"
            else:
                raise Exception(
                    "Your adata object uses non-official gene names as gene index. \n"
                    "Dynamo finds those IDs are neither from ensembl.gene or ensembl.transcript and thus cannot "
                    "convert them automatically. \n"
                    "Please pass the correct scopes or first convert the ensemble ID to gene short name "
                    "(for example, using mygene package). \n"
                    "See also dyn.pp.convert2gene_symbol"
                )

        adata.var["query"] = [i.split(".")[0] for i in adata.var.index]
        if scopes is str:
            adata.var[scopes] = adata.var.index
        else:
            adata.var["scopes"] = adata.var.index

        logger.warning(
            "Your adata object uses non-official gene names as gene index. \n"
            "Dynamo is converting those names to official gene names."
        )
        official_gene_df = convert2gene_symbol(adata.var_names, scopes)
        merge_df = adata.var.merge(official_gene_df, left_on="query", right_on="query", how="left").set_index(
            adata.var.index
        )
        adata.var = merge_df
        valid_ind = np.where(merge_df["notfound"] != True)[0]  # noqa: E712

        if subset is True:
            adata._inplace_subset_var(valid_ind)
            adata.var.index = adata.var["symbol"].values.copy()
        else:
            indices = np.array(adata.var.index)
            indices[valid_ind] = adata.var.loc[valid_ind, "symbol"].values.copy()
            adata.var.index = indices

        if np.sum(adata.var_names.isnull()) > 0:
            main_info(
                "Subsetting adata object and removing Nan columns from adata when converting gene names.",
                indent_level=1,
            )
            adata._inplace_subset_var(adata.var_names.notnull())
    return adata


def compute_gene_exp_fraction(X: scipy.sparse.spmatrix, threshold: float = 0.001) -> Tuple[np.ndarray, np.ndarray]:
    """Calculate fraction of each gene's count to total counts across cells and identify high fraction genes.

    Args:
        X: a sparse matrix containing gene expression data.
        threshold: lower bound for valid data. Defaults to 0.001.

    Returns:
        A tuple (frac, valid_ids) where frac is the fraction of each gene's count to total count and valid_ids is the
        indices of valid genes.
    """

    frac = X.sum(0) / X.sum()
    if issparse(X):
        frac = frac.A.reshape(-1, 1)

    valid_ids = np.where(frac > threshold)[0]

    return frac, valid_ids


# ---------------------------------------------------------------------------------------------------
# implmentation of Cooks' distance (but this is for Poisson distribution fitting)

# https://stackoverflow.com/questions/47686227/poisson-regression-in-statsmodels-and-r

# from __future__ import division, print_function

# https://stats.stackexchange.com/questions/356053/the-identity-link-function-does-not-respect-the-domain-of-the-gamma-
# family
def _weight_matrix(fitted_model: sm.Poisson) -> np.ndarray:
    """Calculates weight matrix in Poisson regression.

    Args:
        fitted_model: a fitted Poisson model

    Returns:
        A diagonal weight matrix in Poisson regression.
    """

    return np.diag(fitted_model.fittedvalues)


def _hessian(X: np.ndarray, W: np.ndarray) -> np.ndarray:
    """Hessian matrix calculated as -X'*W*X.

    Args:
        X: the matrix of covariates.
        W: the weight matrix.

    Returns:
        The result Hessian matrix.
    """

    return -np.dot(X.T, np.dot(W, X))


def _hat_matrix(X: np.ndarray, W: np.ndarray) -> np.ndarray:
    """Calculate hat matrix = W^(1/2) * X * (X'*W*X)^(-1) * X'*W^(1/2)

    Args:
        X: the matrix of covariates.
        W: the diagonal weight matrix

    Returns:
        The result hat matrix
    """

    # W^(1/2)
    Wsqrt = W ** (0.5)

    # (X'*W*X)^(-1)
    XtWX = -_hessian(X=X, W=W)
    XtWX_inv = np.linalg.inv(XtWX)

    # W^(1/2)*X
    WsqrtX = np.dot(Wsqrt, X)

    # X'*W^(1/2)
    XtWsqrt = np.dot(X.T, Wsqrt)

    return np.dot(WsqrtX, np.dot(XtWX_inv, XtWsqrt))


def cook_dist(model: sm.Poisson, X: np.ndarray, good: npt.ArrayLike) -> np.ndarray:
    """calculate Cook's distance

    Args:
        model: a fitted Poisson model.
        X: the matrix of covariates.
        good: the dispersion table for MSE calculation.

    Returns:
        The result Cook's distance.
    """

    # Weight matrix
    W = _weight_matrix(model)

    # Hat matrix
    H = _hat_matrix(X, W)
    hii = np.diag(H)  # Diagonal values of hat matrix # fit.get_influence().hat_matrix_diag

    # Pearson residuals
    r = model.resid_pearson

    # Cook's distance (formula used by R = (res/(1 - hat))^2 * hat/(dispersion * p))
    # Note: dispersion is 1 since we aren't modeling overdispersion

    resid = good.disp - model.predict(good)
    rss = np.sum(resid**2)
    MSE = rss / (good.shape[0] - 2)
    # use the formula from: https://www.mathworks.com/help/stats/cooks-distance.html
    cooks_d = r**2 / (2 * MSE) * hii / (1 - hii) ** 2  # (r / (1 - hii)) ** 2 *  / (1 * 2)

    return cooks_d


# ---------------------------------------------------------------------------------------------------
# preprocess utilities
def filter_genes_by_pattern(
    adata: anndata.AnnData,
    patterns: Tuple[str] = ("MT-", "RPS", "RPL", "MRPS", "MRPL", "ERCC-"),
    drop_genes: bool = False,
) -> Union[List[bool], None]:
    """Utility function to filter mitochondria, ribsome protein and ERCC spike-in genes, etc.

    Args:
        adata: an AnnData object.
        patterns: the patterns used to filter genes. Defaults to ("MT-", "RPS", "RPL", "MRPS", "MRPL", "ERCC-").
        drop_genes: whether inplace drop the genes from the AnnData object. Defaults to False.

    Returns:
        A list of indices of matched genes if `drop_genes` is False. Otherwise, returns none.
    """

    logger = LoggerManager.gen_logger("dynamo-utils")

    matched_genes = pd.Series(adata.var_names).str.startswith(patterns).to_list()
    logger.info(
        "total matched genes is " + str(sum(matched_genes)),
        indent_level=1,
    )
    if sum(matched_genes) > 0:
        if drop_genes:
            gene_bools = np.ones(adata.n_vars, dtype=bool)
            gene_bools[matched_genes] = False
            logger.info(
                "inplace subset matched genes ... ",
                indent_level=1,
            )
            # let us ignore the `inplace` parameter in pandas.Categorical.remove_unused_categories  warning.
            with warnings.catch_warnings():
                warnings.simplefilter("ignore")

                adata._inplace_subset_var(gene_bools)

            logger.finish_progress(progress_name="filter_genes_by_pattern")
            return None
        else:
            logger.finish_progress(progress_name="filter_genes_by_pattern")
            return matched_genes


def basic_stats(adata: anndata.AnnData) -> None:
    """Generate basic stats of the adata, including number of genes, number of cells, and number of mitochondria genes.

    Args:
        adata: an AnnData object.
    """

    adata.obs["nGenes"], adata.obs["nCounts"] = np.array((adata.X > 0).sum(1)), np.array((adata.X).sum(1))
    adata.var["nCells"], adata.var["nCounts"] = np.array((adata.X > 0).sum(0).T), np.array((adata.X).sum(0).T)
    if adata.var_names.inferred_type == "bytes":
        adata.var_names = adata.var_names.astype("str")
    mito_genes = adata.var_names.str.upper().str.startswith("MT-")

    if sum(mito_genes) > 0:
        try:
            adata.obs["pMito"] = np.array(adata.X[:, mito_genes].sum(1) / adata.obs["nCounts"].values.reshape((-1, 1)))
        except:  # noqa E722
            main_exception(
                "no mitochondria genes detected; looks like your var_names may be corrupted (i.e. "
                "include nan values). If you don't believe so, please report to us on github or "
                "via xqiu@wi.mit.edu"
            )
    else:
        adata.obs["pMito"] = 0


def unique_var_obs_adata(adata: anndata.AnnData) -> anndata.AnnData:
    """Function to make the obs and var attribute's index unique

    Args:
        adata: an AnnData object.

    Returns:
        The updated annData object.
    """

    adata.obs_names_make_unique()
    adata.var_names_make_unique()

    return adata


def convert_layers2csr(adata: anndata.AnnData) -> anndata.AnnData:
    """Function to convert a layer of sparse matrix to compressed csr_matrix.

    Args:
        adata: an AnnData object.

    Returns:
        The updated annData object.
    """

    for key in adata.layers.keys():
        adata.layers[key] = csr_matrix(adata.layers[key]) if not issparse(adata.layers[key]) else adata.layers[key]

    return adata


def merge_adata_attrs(adata_ori: AnnData, adata: AnnData, attr: Literal["var", "obs"]) -> AnnData:
    """Merge two adata objects.

    Args:
        adata_ori: an AnnData object to be merged into.
        adata: the AnnData object to be merged.
        attr: the attribution of adata to be merged, either "var" or "obs".

    Returns:
        The merged AnnData object.
    """

    def _merge_by_diff(origin_df: pd.DataFrame, diff_df: pd.DataFrame) -> pd.DataFrame:
        """Merge two DatafFames.

        Args:
            origin_df: the DataFrame to be merged into.
            diff_df: the DataFrame to be merged.

        Returns:
            The merged DataFrame.
        """

        _columns = set(diff_df.columns).difference(origin_df.columns)
        new_df = origin_df.merge(diff_df[_columns], how="left", left_index=True, right_index=True)
        return new_df.loc[origin_df.index, :]

    if attr == "var":
        adata_ori.var = _merge_by_diff(adata_ori.var, adata.var)
    elif attr == "obs":
        obs_df = _merge_by_diff(adata_ori.obs, adata.obs)
        if obs_df.shape[0] > adata_ori.n_obs:
            raise ValueError(
                "Left join generates more rows. Please check if you obs names are unique before calling this fucntion."
            )
        adata_ori.obs = obs_df
    return adata_ori


def get_inrange_shared_counts_mask(
    adata: anndata.AnnData, layers: List[str], min_shared_count: int, count_by: Literal["gene", "cells"] = "gene"
) -> np.ndarray:
    """Generate the mask showing the genes having counts more than the provided minimal count.

    Args:
        adata: an AnnData object.
        layers: the layers to be operated on.
        min_shared_count: the minimal shared number of counts for each genes across cell between layers.
        count_by: the count type of the data, either "gene: or "cells". Defaults to "gene".

    Raises:
        ValueError: invalid count type.

    Returns:
        The result mask showing the genes having counts more than the provided minimal count.
    """

    layers = list(set(layers).difference(["X", "matrix", "ambiguous", "spanning"]))
    # choose shared counts sum by row or columns based on type: `gene` or `cells`
    sum_dim_index = None
    ret_dim_index = None
    if count_by == "gene":
        sum_dim_index = 0
        ret_dim_index = 1
    elif count_by == "cells":
        sum_dim_index = 1
        ret_dim_index = 0
    else:
        raise ValueError("Not supported shared account type")

    if len(np.array(layers)) == 0:
        main_warning("No layers exist in adata, skipp filtering by shared counts")
        return np.repeat(True, adata.shape[ret_dim_index])

    layers = np.array(layers)[~pd.DataFrame(layers)[0].str.startswith("X_").values]

    _nonzeros, _sum = None, None

    # TODO fix bug: when some layers are sparse and some others are not (mixed sparse and ndarray), if the first one happens to be sparse,
    # dimension mismatch error will be raised; if the first layer (layers[0]) is not sparse, then the following loop works fine.
    # also check if layers2csr() function works
    for layer in layers:
        main_debug(adata.layers[layer].shape)
        main_debug("layer: %s" % layer)
        if issparse(adata.layers[layers[0]]):
            main_debug("when sparse, layer type:" + str(type(adata.layers[layer])))
            _nonzeros = adata.layers[layer] > 0 if _nonzeros is None else _nonzeros.multiply(adata.layers[layer] > 0)
        else:
            main_debug("when not sparse, layer type:" + str(type(adata.layers[layer])))

            _nonzeros = adata.layers[layer] > 0 if _nonzeros is None else _nonzeros * (adata.layers[layer] > 0)

    for layer in layers:
        if issparse(adata.layers[layers[0]]):
            _sum = (
                _nonzeros.multiply(adata.layers[layer])
                if _sum is None
                else _sum + _nonzeros.multiply(adata.layers[layer])
            )
        else:
            _sum = (
                np.multiply(_nonzeros, adata.layers[layer])
                if _sum is None
                else _sum + np.multiply(_nonzeros, adata.layers[layer])
            )

    return (
        np.array(_sum.sum(sum_dim_index).A1 >= min_shared_count)
        if issparse(adata.layers[layers[0]])
        else np.array(_sum.sum(sum_dim_index) >= min_shared_count)
    )


def clusters_stats(
    U: pd.DataFrame, S: pd.DataFrame, clusters_uid: np.ndarray, cluster_ix: np.ndarray, size_limit: int = 40
) -> Tuple[np.ndarray, np.ndarray]:
    """Calculate the averages per cluster for unspliced and spliced data.

    Args:
        U: the unspliced DataFrame.
        S: the spliced DataFrame.
        clusters_uid: the uid of the clusters.
        cluster_ix: the indices of the clusters in adata.obs.
        size_limit: the max number of members to be considered in a cluster during calculation. Defaults to 40.

    Returns:
        U_avgs: the average of clusters for unspliced data.
        S_avgs: the average of clusters for spliced data.
    """

    U_avgs = np.zeros((S.shape[1], len(clusters_uid)))
    S_avgs = np.zeros((S.shape[1], len(clusters_uid)))
    # avgU_div_avgS = np.zeros((S.shape[1], len(clusters_uid)))
    # slopes_by_clust = np.zeros((S.shape[1], len(clusters_uid)))

    for i, uid in enumerate(clusters_uid):
        cluster_filter = cluster_ix == i
        n_cells = np.sum(cluster_filter)
        if n_cells > size_limit:
            U_avgs[:, i], S_avgs[:, i] = (
                U[cluster_filter, :].mean(0),
                S[cluster_filter, :].mean(0),
            )
        else:
            U_avgs[:, i], S_avgs[:, i] = U.mean(0), S.mean(0)

    return U_avgs, S_avgs


def get_svr_filter(
    adata: anndata.AnnData, layer: str = "spliced", n_top_genes: int = 3000, return_adata: bool = False
) -> Union[anndata.AnnData, np.ndarray]:
    """Generate the mask showing the genes with valid svr scores.

    Args:
        adata: an AnnData object.
        layer: the layer to operate on. Defaults to "spliced".
        n_top_genes: number of top genes to be filtered. Defaults to 3000.
        return_adata: whether return an updated AnnData or the mask as an array. Defaults to False.

    Returns:
        adata: updated adata object with the mask.
        filter_bool: the filter mask as a bool array.
    """

    score_name = "score" if layer in ["X", "all"] else layer + "_score"
    valid_idx = np.where(np.isfinite(adata.var.loc[:, score_name]))[0]

    valid_table = adata.var.iloc[valid_idx, :]
    nth_score = np.sort(valid_table.loc[:, score_name])[::-1][np.min((n_top_genes - 1, valid_table.shape[0] - 1))]

    feature_gene_idx = np.where(valid_table.loc[:, score_name] >= nth_score)[0][:n_top_genes]
    feature_gene_idx = valid_idx[feature_gene_idx]

    if return_adata:
        adata.var.loc[:, "use_for_pca"] = False
        adata.var.loc[adata.var.index[feature_gene_idx], "use_for_pca"] = True
        res = adata
    else:
        filter_bool = np.zeros(adata.n_vars, dtype=bool)
        filter_bool[feature_gene_idx] = True
        res = filter_bool

    return res


def sz_util(
    adata: anndata.AnnData,
    layer: str,
    round_exprs: bool,
    method: Literal["mean-geometric-mean-total", "geometric", "median"],
    locfunc: Callable,
    total_layers: List[str] = None,
    CM: pd.DataFrame = None,
    scale_to: Union[float, None] = None,
) -> Tuple[pd.Series, pd.Series]:
    """Calculate the size factor for a given layer.

    Args:
        adata: an AnnData object.
        layer: the layer to operate on.
        round_exprs: whether the gene expression should be rounded into integers.
        method: the method used to calculate the expected total reads / UMI used in size factor calculation. Only
            `mean-geometric-mean-total` / `geometric` and `median` are supported. When `median` is used, `locfunc` will
            be replaced with `np.nanmedian`.
        locfunc: the function to normalize the data.
        total_layers: the layer(s) that can be summed up to get the total mRNA. For example, ["spliced", "unspliced"],
            ["uu", "ul", "su", "sl"] or ["new", "old"], etc. Defaults to None.
        CM: the data to operate on, overriding the layer. Defaults to None.
        scale_to: the final total expression for each cell that will be scaled to. Defaults to None.

    Raises:
        NotImplementedError: method is invalid.

    Returns:
        A tuple (sfs, cell_total) where sfs is the size factors and cell_total is the initial cell size.
    """

    adata = adata.copy()

    if layer == "_total_" and "_total_" not in adata.layers.keys():
        if total_layers is not None:
            if not isinstance(total_layers, list):
                total_layers = [total_layers]
            if len(set(total_layers).difference(adata.layers.keys())) == 0:
                total = None
                for t_key in total_layers:
                    total = adata.layers[t_key] if total is None else total + adata.layers[t_key]
                adata.layers["_total_"] = total

    if layer == "raw":
        CM = adata.raw.X if CM is None else CM
    elif layer == "X":
        CM = adata.X if CM is None else CM
    elif layer == "protein":
        if "protein" in adata.obsm_keys():
            CM = adata.obsm["protein"] if CM is None else CM
        else:
            return None, None
    else:
        CM = adata.layers[layer] if CM is None else CM

    if round_exprs:
        main_info("rounding expression data of layer: %s during size factor calculation" % (layer))
        if issparse(CM):
            CM.data = np.round(CM.data, 0)
        else:
            CM = CM.round().astype("int")

    cell_total = CM.sum(axis=1).A1 if issparse(CM) else CM.sum(axis=1)
    cell_total += cell_total == 0  # avoid infinity value after log (0)

    if method in ["mean-geometric-mean-total", "geometric"]:
        sfs = cell_total / (np.exp(locfunc(np.log(cell_total))) if scale_to is None else scale_to)
    elif method == "median":
        sfs = cell_total / (np.nanmedian(cell_total) if scale_to is None else scale_to)
    elif method == "mean":
        sfs = cell_total / (np.nanmean(cell_total) if scale_to is None else scale_to)
    else:
        raise NotImplementedError(f"This method {method} is not supported!")

    return sfs, cell_total


def get_sz_exprs(
    adata: anndata.AnnData, layer: str, total_szfactor: Union[str, None] = None
) -> Tuple[np.ndarray, npt.ArrayLike]:
    """Get the size factor from an AnnData object.

    Args:
        adata: an AnnData object.
        layer: the layer for which to get the size factor.
        total_szfactor: the key-name for total size factor entry in `adata.obs`. If not None, would override the layer
            selected. Defaults to None.

    Returns:
        A tuple (szfactors, CM), where szfactors is the queried size factor and CM is the data of the layer
        corresponding to the size factor.
    """

    if layer == "raw":
        CM = adata.raw.X
        szfactors = adata.obs[layer + "Size_Factor"].values[:, None]
    elif layer == "X":
        CM = adata.X
        szfactors = adata.obs["Size_Factor"].values[:, None]
    elif layer == "protein":
        if "protein" in adata.obsm_keys():
            CM = adata.obsm[layer]
            szfactors = adata.obs["protein_Size_Factor"].values[:, None]
        else:
            CM, szfactors = None, None
    else:
        CM = adata.layers[layer]
        szfactors = adata.obs[layer + "_Size_Factor"].values[:, None]

    if total_szfactor is not None and total_szfactor in adata.obs.keys():
        szfactors = adata.obs[total_szfactor][:, None]
    elif total_szfactor is not None:
        main_warning("`total_szfactor` is not `None` and it is not in adata object.")

    return szfactors, CM


def normalize_mat_monocle(
    mat: np.ndarray, szfactors: np.ndarray, relative_expr: bool, pseudo_expr: int, norm_method: Callable = np.log1p
) -> np.ndarray:
    """Normalize the given array for monocle recipe.

    Args:
        mat: the array to operate on.
        szfactors: the size factors corresponding to the array.
        relative_expr: whether we need to divide gene expression values first by size factor before normalization.
        pseudo_expr: a pseudocount added to the gene expression value before log/log2 normalization.
        norm_method: the method used to normalize data. Defaults to np.log1p.

    Returns:
        The normalized array.
    """

    if norm_method == np.log1p:
        pseudo_expr = 0
    if relative_expr:
        mat = mat.multiply(csr_matrix(1 / szfactors)) if issparse(mat) else mat / szfactors

    if pseudo_expr is None:
        pseudo_expr = 1

    if issparse(mat):
        mat.data = norm_method(mat.data + pseudo_expr) if norm_method is not None else mat.data
        if norm_method is not None and norm_method.__name__ == "Freeman_Tukey":
            mat.data -= 1
    else:
        mat = norm_method(mat + pseudo_expr) if norm_method is not None else mat

    return mat


def Freeman_Tukey(X: np.ndarray, inverse=False) -> np.ndarray:
    """perform Freeman-Tukey transform or inverse transform on the given array.

    Args:
        X: a matrix.
        inverse: whether to perform inverse Freeman-Tukey transform. Defaults to False.

    Returns:
        The transformed array.
    """

    if inverse:
        res = np.sqrt(X) + np.sqrt((X + 1))
    else:
        res = (X**2 - 1) ** 2 / (4 * X**2)

    return res


def anndata_bytestring_decode(adata_item: pd.DataFrame) -> None:
    """Decode contents of an annotation of an AnnData object inplace.

    Args:
        adata_item: an annotation of an AnnData object.
    """

    for key in adata_item.keys():
        df = adata_item[key]
        if df.dtype.name == "category" and areinstance(df.cat.categories, bytes):
            cat = [c.decode() for c in df.cat.categories]
            df.cat.rename_categories(cat, inplace=True)


def decode_index(adata_item: pd.DataFrame) -> None:
    """Decode indices of an annotation of an AnnData object inplace.

    Args:
        adata_item: an annotation of an AnnData object.
    """

    if areinstance(adata_item.index, bytes):
        index = {i: i.decode() for i in adata_item.index}
        adata_item.rename(index, inplace=True)


def decode(adata: anndata.AnnData) -> None:
    """Decode an AnnData object.

    Args:
        adata: an AnnData object.
    """

    decode_index(adata.obs)
    decode_index(adata.var)
    anndata_bytestring_decode(adata.obs)
    anndata_bytestring_decode(adata.var)


# ---------------------------------------------------------------------------------------------------
# pca

def _truncatedSVD_with_center(
    X: Union[csc_matrix, csr_matrix],
    n_components: int = 30,
    random_state: int = 0,
) -> Dict:
    """Center a sparse matrix and perform truncated SVD on it.

    It uses `scipy.sparse.linalg.LinearOperator` to express the centered sparse
    input by given matrix-vector and matrix-matrix products. Then truncated
    singular value decomposition (SVD) can be solved without calculating the
    individual entries of the centered matrix. The right singular vectors after
    decomposition represent the principal components. This function is inspired
    by the implementation of scanpy (https://github.com/scverse/scanpy).

    Args:
        X: The input sparse matrix to perform truncated SVD on.
        n_components: The number of components to keep. Default is 30.
        random_state: Seed for the random number generator. Default is 0.

    Returns:
        The transformed input matrix and a sklearn PCA object containing the
        right singular vectors and amount of variance explained by each
        principal component.
    """
    random_state = check_random_state(random_state)
    np.random.set_state(random_state.get_state())
    v0 = random_state.uniform(-1, 1, np.min(X.shape))
    n_components = min(n_components, X.shape[1] - 1)

    mean = X.mean(0)
    X_H = X.T.conj()
    mean_H = mean.T.conj()
    ones = np.ones(X.shape[0])[None, :].dot

    # Following callables implements different type of matrix calculation.
    def matvec(x):
        """Matrix-vector multiplication. Performs the operation X_centered*x
        where x is a column vector or an 1-D array."""
        return X.dot(x) - mean.dot(x)

    def matmat(x):
        """Matrix-matrix multiplication. Performs the operation X_centered*x
        where x is a matrix or ndarray."""
        return X.dot(x) - mean.dot(x)

    def rmatvec(x):
        """Adjoint matrix-vector multiplication. Performs the operation
        X_centered^H * x where x is a column vector or an 1-d array."""
        return X_H.dot(x) - mean_H.dot(ones(x))

    def rmatmat(x):
        """Adjoint matrix-matrix multiplication. Performs the operation
        X_centered^H * x where x is a matrix or ndarray."""
        return X_H.dot(x) - mean_H.dot(ones(x))

    # Construct the LinearOperator with callables above.
    X_centered = LinearOperator(
        shape=X.shape,
        matvec=matvec,
        matmat=matmat,
        rmatvec=rmatvec,
        rmatmat=rmatmat,
        dtype=X.dtype,
    )

    # Solve SVD without calculating individuals entries in LinearOperator.
    U, Sigma, VT = svds(X_centered, solver='arpack', k=n_components, v0=v0)
    Sigma = Sigma[::-1]
    U, VT = svd_flip(U[:, ::-1], VT[::-1])
    X_transformed = U * Sigma
    components_ = VT
    exp_var = np.var(X_transformed, axis=0)
    _, full_var = mean_variance_axis(X, axis=0)
    full_var = full_var.sum()

    result_dict = {
        "X_pca": X_transformed,
        "components_": components_,
        "explained_variance_ratio_": exp_var / full_var,
    }

    fit = PCA(
        n_components=n_components,
        random_state=random_state,
    )
    X_pca = result_dict["X_pca"]
    fit.components_ = result_dict["components_"]
    fit.explained_variance_ratio_ = result_dict[
        "explained_variance_ratio_"]

    return fit, X_pca

def _pca_fit(
    X: np.ndarray,
    pca_func: Callable,
    n_components: int = 30,
    **kwargs,
) -> Tuple:
    """Apply PCA to the input data array X using the specified PCA function.

    Args:
        X: the input data array of shape (n_samples, n_features).
        pca_func: the PCA function to use, which should have a 'fit' and
            'transform' method, such as the PCA class or the IncrementalPCA
            class from sklearn.decomposition.
        n_components: the number of principal components to compute. If
            n_components is greater than or equal to the number of features in
            X, it will be set to n_features - 1 to avoid overfitting.
        **kwargs: any additional keyword arguments that will be passed to the
            PCA function.

    Returns:
        A tuple containing two elements:
            - The fitted PCA object, which has a 'fit' and 'transform' method.
            - The transformed array X_pca of shape (n_samples, n_components).
        """
    fit = pca_func(
        n_components=min(n_components, X.shape[1] - 1),
        **kwargs,
    ).fit(X)
    X_pca = fit.transform(X)
    return fit, X_pca


def pca(
    adata: AnnData,
    X_data: np.ndarray = None,
    n_pca_components: int = 30,
    pca_key: str = "X",
    pcs_key: str = "PCs",
    genes_to_append: Union[List[str], None] = None,
    layer: Union[List[str], str, None] = None,
    svd_solver: Literal["randomized", "arpack"] = "randomized",
    random_state: int = 0,
    use_truncated_SVD_threshold: int = 500000,
    use_incremental_PCA: bool = False,
    incremental_batch_size: Optional[int] = None,
    return_all: bool = False,
) -> Union[AnnData, Tuple[AnnData, Union[PCA, TruncatedSVD], np.ndarray]]:
    """Perform PCA reduction for monocle recipe.

    When large dataset is used (e.g. 1 million cells are used), Incremental PCA
    is recommended to avoid the memory issue. When cell number is less than half
    a million, by default PCA or _truncatedSVD_with_center (use sparse matrix
    that doesn't explicitly perform centering) will be used. TruncatedSVD is the
    fastest method. Unlike other methods which will center the data first,  it
    performs SVD decomposition on raw input. Only use this when dataset is too
    large for other methods.

    Args:
        adata: an AnnData object.
        X_data: the data to perform dimension reduction on. Defaults to None.
        n_pca_components: number of PCA components reduced to. Defaults to 30.
        pca_key: the key to store the reduced data. Defaults to "X".
        pcs_key: the key to store the principle axes in feature space. Defaults
            to "PCs".
        genes_to_append: a list of genes should be inspected. Defaults to None.
        layer: the layer(s) to perform dimension reduction on. Would be
            overrided by X_data. Defaults to None.
        svd_solver: the svd_solver to solve svd decomposition in PCA.
        random_state: the seed used to initialize the random state for PCA.
        use_truncated_SVD_threshold: the threshold of observations to use
            truncated SVD instead of standard PCA for efficiency.
        use_incremental_PCA: whether to use Incremental PCA. Recommend enabling
            incremental PCA when dataset is too large to fit in memory.
        incremental_batch_size: The number of samples to use for each batch when
            performing incremental PCA. If batch_size is None, then batch_size
            is inferred from the data and set to 5 * n_features.
        return_all: whether to return the PCA fit model and the reduced array
            together with the updated AnnData object. Defaults to False.

    Raises:
        ValueError: layer provided is not invalid.
        ValueError: list of genes to append is invalid.

    Returns:
        The updated AnnData object with reduced data if `return_all` is False.
        Otherwise, a tuple (adata, fit, X_pca), where adata is the updated
        AnnData object, fit is the fit model for dimension reduction, and X_pca
        is the reduced array, will be returned.
    """

    # only use genes pass filter (based on use_for_pca) to perform dimension reduction.
    if X_data is None:
        if "use_for_pca" not in adata.var.keys():
            adata.var["use_for_pca"] = True

        if layer is None:
            X_data = adata.X[:, adata.var.use_for_pca.values]
        else:
            if "X" in layer:
                X_data = adata.X[:, adata.var.use_for_pca.values]
            elif "total" in layer:
                X_data = adata.layers["X_total"][:, adata.var.use_for_pca.values]
            elif "spliced" in layer:
                X_data = adata.layers["X_spliced"][:, adata.var.use_for_pca.values]
            elif "protein" in layer:
                X_data = adata.obsm["X_protein"]
            elif "regress_out" in layer:
                X_data = (
                    adata.obsm["X_regress_out"]
                    if "X_regress_out" in adata.obsm.keys()
                    else adata.X[:, adata.var.use_for_pca.values]
                )
            elif type(layer) is str:
                X_data = adata.layers["X_" + layer][:, adata.var.use_for_pca.values]
            else:
                raise ValueError(
                    f"your input layer argument should be either a `str` or a list that includes one of `X`, "
                    f"`total`, `protein` element. `Layer` currently is {layer}."
                )

        cm_genesums = X_data.sum(axis=0)
        valid_ind = np.logical_and(np.isfinite(cm_genesums), cm_genesums != 0)
        valid_ind = np.array(valid_ind).flatten()

        bad_genes = np.where(adata.var.use_for_pca)[0][~valid_ind]
        if genes_to_append is not None and len(adata.var.index[bad_genes].intersection(genes_to_append)) > 0:
            raise ValueError(
                f"The gene list passed to argument genes_to_append contains genes with no expression "
                f"across cells or non finite values. Please check those genes:"
                f"{set(bad_genes).intersection(genes_to_append)}!"
            )

        adata.var.iloc[bad_genes, adata.var.columns.tolist().index("use_for_pca")] = False
        X_data = X_data[:, valid_ind]

    if use_incremental_PCA:
        from sklearn.decomposition import IncrementalPCA
        fit, X_pca = _pca_fit(
            X_data,
            pca_func=IncrementalPCA,
            n_components=n_pca_components,
            batch_size=incremental_batch_size,
        )
<<<<<<< HEAD
        fit = pca.fit(X_data.toarray()) if issparse(X_data) else pca.fit(X_data)
        X_pca = fit.transform(X_data.toarray()) if issparse(X_data) else fit.transform(X_data)

        adata.obsm[pca_key] = X_pca
        adata.uns[pcs_key] = fit.components_.T
=======
    else:
        if adata.n_obs < use_truncated_SVD_threshold:
            if not issparse(X_data):
                fit, X_pca = _pca_fit(
                    X_data,
                    pca_func=PCA,
                    n_components=n_pca_components,
                    svd_solver=svd_solver,
                    random_state=random_state,
                )
            else:
                fit, X_pca = _truncatedSVD_with_center(
                    X_data,
                    n_components=n_pca_components,
                    random_state=random_state,
                )
        else:
            # TruncatedSVD is the fastest method we have. It doesn't center the
            # data. It only performs SVD decomposition, which is the second part
            # in our _truncatedSVD_with_center function.
            fit, X_pca = _pca_fit(
                X_data,
                pca_func=TruncatedSVD,
                n_components=n_pca_components + 1,
                random_state=random_state
            )
            # first columns is related to the total UMI (or library size)
            X_pca = X_pca[:, 1:]
>>>>>>> 9c38bc28

    adata.obsm[pca_key] = X_pca
    if use_incremental_PCA or adata.n_obs < use_truncated_SVD_threshold:
        adata.uns[pcs_key] = fit.components_.T
        adata.uns[
            "explained_variance_ratio_"] = fit.explained_variance_ratio_
    else:
        # first columns is related to the total UMI (or library size)
        adata.uns[pcs_key] = fit.components_.T[:, 1:]
        adata.uns[
            "explained_variance_ratio_"] = fit.explained_variance_ratio_[1:]
    adata.uns["pca_mean"] = fit.mean_ if hasattr(fit, "mean_") else None

    if return_all:
        return adata, fit, X_pca
    else:
        return adata


def pca_genes(PCs: list, n_top_genes: int = 100) -> np.ndarray:
    """For each gene, if the gene is n_top in some principle component then it is valid. Return all such valid genes.

    Args:
        PCs: principle components(PC) of PCA
        n_top_genes: number of gene candidates in EACH PC. Defaults to 100.

    Returns:
        A bool array indicating whether the gene is valid.
    """

    valid_genes = np.zeros(PCs.shape[0], dtype=bool)
    for q in PCs.T:
        sorted_q = np.sort(np.abs(q))[::-1]
        is_pc_top_n = np.abs(q) > sorted_q[n_top_genes]
        valid_genes = np.logical_or(is_pc_top_n, valid_genes)
    return valid_genes


def top_pca_genes(
    adata: AnnData,
    pc_key: str = "PCs",
    n_top_genes: int = 100,
    pc_components: Union[int, None] = None,
    adata_store_key: str = "top_pca_genes",
) -> AnnData:
    """Define top genes as any gene that is ``n_top_genes`` in some principle component.

    Args:
        adata: an AnnData object.
        pc_key: component key stored in adata.uns. Defaults to "PCs".
        n_top_genes: number of top genes as valid top genes in each component. Defaults to 100.
        pc_components: number of top principle components to use. Defaults to None.
        adata_store_key: the key for storing pca genes. Defaults to "top_pca_genes".

    Raises:
        Exception: invalid pc_key.

    Returns:
        The AnnData object with top genes stored as values of adata.var[adata_store_key].
    """

    if pc_key in adata.uns.keys():
        Q = adata.uns[pc_key]
    elif pc_key in adata.varm.keys():
        Q = adata.varm[pc_key]
    else:
        raise Exception(f"No PC matrix {pc_key} found in neither .uns nor .varm.")
    if pc_components is not None:
        if type(pc_components) == int:
            Q = Q[:, :pc_components]
        elif type(pc_components) == list:
            Q = Q[:, pc_components]

    pcg = pca_genes(Q, n_top_genes=n_top_genes)
    genes = np.zeros(adata.n_vars, dtype=bool)
    if DKM.VAR_USE_FOR_PCA in adata.var.keys():
        genes[adata.var[DKM.VAR_USE_FOR_PCA]] = pcg
    else:
        genes = pcg
    main_info_insert_adata_var(adata_store_key, indent_level=2)
    adata.var[adata_store_key] = genes
    return adata


def add_noise_to_duplicates(adata: anndata.AnnData, basis: str = "pca") -> None:
    """Add noise to duplicated elements of the reduced array inplace.

    Args:
        adata: an AnnData object.
        basis: the type of dimension redduction. Defaults to "pca".
    """

    X_data = adata.obsm["X_" + basis]
    min_val = abs(X_data).min()

    n_obs, n_var = X_data.shape
    while True:
        _, index = np.unique(X_data, axis=0, return_index=True)
        duplicated_idx = np.setdiff1d(np.arange(n_obs), index)

        if len(duplicated_idx) == 0:
            adata.obsm["X_" + basis] = X_data
            break
        else:
            X_data[duplicated_idx, :] += np.random.normal(0, min_val / 1000, (len(duplicated_idx), n_var))


# ---------------------------------------------------------------------------------------------------
# labeling related


def collapse_species_adata(adata: anndata.AnnData) -> None:
    """Function to collapse the four species data, will be generalized to handle dual-datasets.

    Args:
        adata: an AnnData object.
    """

    (
        only_splicing,
        only_labeling,
        splicing_and_labeling,
    ) = DKM.allowed_layer_raw_names()

    if np.all([name in adata.layers.keys() for name in splicing_and_labeling]):
        if only_splicing[0] not in adata.layers.keys():
            adata.layers[only_splicing[0]] = adata.layers["su"] + adata.layers["sl"]
        if only_splicing[1] not in adata.layers.keys():
            adata.layers[only_splicing[1]] = adata.layers["uu"] + adata.layers["ul"]
        if only_labeling[0] not in adata.layers.keys():
            adata.layers[only_labeling[0]] = adata.layers["ul"] + adata.layers["sl"]
        if only_labeling[1] not in adata.layers.keys():
            adata.layers[only_labeling[1]] = adata.layers[only_labeling[0]] + adata.layers["uu"] + adata.layers["su"]

    return adata


def detect_experiment_datatype(adata: anndata.AnnData) -> Tuple[bool, bool, bool, bool]:
    """Tells what kinds of experiment data are stored in an AnnData object.

    Args:
        adata: an AnnData object.

    Returns:
        A tuple (has_splicing, has_labeling, splicing_labeling, has_protein), where has_splicing represents whether the
        object containing unspliced and spliced data, has_labeling represents whether the object containing new
        expression and total expression (i.e. labelling) data, splicing_labeling represents whether the object
        containing both splicing and labelling data, and has_protein represents whether the object containing protein
        data.
    """

    has_splicing, has_labeling, splicing_labeling, has_protein = (
        False,
        False,
        False,
        False,
    )

    layers = adata.layers.keys()
    if (
        len({"ul", "sl", "uu", "su"}.difference(layers)) == 0
        or len({"X_ul", "X_sl", "X_uu", "X_su"}.difference(layers)) == 0
    ):
        has_splicing, has_labeling, splicing_labeling = True, True, True
    elif (
        len({"unspliced", "spliced", "new", "total"}.difference(layers)) == 0
        or len({"X_unspliced", "X_spliced", "X_new", "X_total"}.difference(layers)) == 0
    ):
        has_splicing, has_labeling = True, True
    elif (
        len({"unspliced", "spliced"}.difference(layers)) == 0
        or len({"X_unspliced", "X_spliced"}.difference(layers)) == 0
    ):
        has_splicing = True
    elif len({"new", "total"}.difference(layers)) == 0 or len({"X_new", "X_total"}.difference(layers)) == 0:
        has_labeling = True

    if "protein" in adata.obsm.keys():
        has_protein = True

    return has_splicing, has_labeling, splicing_labeling, has_protein


def default_layer(adata: anndata.AnnData) -> str:
    """Returns the defualt layer preferred in a given AnnData object.

    Args:
        adata: an AnnData object.

    Returns:
        The key of the default layer.
    """

    has_splicing, has_labeling, splicing_labeling, _ = detect_experiment_datatype(adata)

    if has_splicing:
        if has_labeling:
            if len(set(adata.layers.keys()).intersection(["new", "total", "spliced", "unspliced"])) == 4:
                adata = collapse_species_adata(adata)
            default_layer = (
                "M_t" if "M_t" in adata.layers.keys() else "X_total" if "X_total" in adata.layers.keys() else "total"
            )
        else:
            default_layer = (
                "M_s"
                if "M_s" in adata.layers.keys()
                else "X_spliced"
                if "X_spliced" in adata.layers.keys()
                else "spliced"
            )
    else:
        default_layer = (
            "M_t" if "M_t" in adata.layers.keys() else "X_total" if "X_total" in adata.layers.keys() else "total"
        )

    return default_layer


def calc_new_to_total_ratio(adata: anndata.AnnData) -> Union[Tuple[np.ndarray, np.ndarray], Tuple[None, None]]:
    """Calculate the new to total ratio across cells. Note that NTR for the first time point in degradation approximates gamma/beta.

    Args:
        adata: an AnnData object.

    Returns:
        ntr: the new to total ratio of all genes for each cell. Returned if the object has labelling or splicing layers.
        var_ntr: the new to total ratio of all cells for each gene. Returned if the object has labelling or splicing
            layers.
    """

    if len({"new", "total"}.intersection(adata.layers.keys())) == 2:
        ntr = adata.layers["new"].sum(1) / adata.layers["total"].sum(1)
        ntr = ntr.A1 if issparse(adata.layers["new"]) else ntr

        var_ntr = adata.layers["new"].sum(0) / adata.layers["total"].sum(0)
        var_ntr = var_ntr.A1 if issparse(adata.layers["new"]) else var_ntr
    elif len({"uu", "ul", "su", "sl"}.intersection(adata.layers.keys())) == 4:
        new = adata.layers["ul"].sum(1) + adata.layers["sl"].sum(1)
        total = new + adata.layers["uu"].sum(1) + adata.layers["su"].sum(1)
        ntr = new / total

        ntr = ntr.A1 if issparse(adata.layers["uu"]) else ntr

        new = adata.layers["ul"].sum(0) + adata.layers["sl"].sum(0)
        total = new + adata.layers["uu"].sum(0) + adata.layers["su"].sum(0)
        var_ntr = new / total

        var_ntr = var_ntr.A1 if issparse(adata.layers["uu"]) else var_ntr
    elif len({"unspliced", "spliced"}.intersection(adata.layers.keys())) == 2:
        with warnings.catch_warnings():
            warnings.simplefilter("ignore")

            ntr = adata.layers["unspliced"].sum(1) / (adata.layers["unspliced"] + adata.layers["spliced"]).sum(1)
            var_ntr = adata.layers["unspliced"].sum(0) / (adata.layers["unspliced"] + adata.layers["spliced"]).sum(0)

        ntr = ntr.A1 if issparse(adata.layers["unspliced"]) else ntr
        var_ntr = var_ntr.A1 if issparse(adata.layers["unspliced"]) else var_ntr
    else:
        ntr, var_ntr = None, None

    return ntr, var_ntr


def scale(
    adata: AnnData,
    layers: Union[List[str], str, None] = None,
    scale_to_layer: Optional[str] = None,
    scale_to: float = 1e4,
) -> anndata.AnnData:
    """Scale layers to a particular total expression value, similar to `normalize_expr_data` function.

    Args:
        adata: an AnnData object.
        layers: the layers to scale. Defaults to None.
        scale_to_layer: use which layer to calculate a global scale factor. If None, calculate each layer's own scale
            factor and scale all layers to same total value. Defaults to None.
        scale_to: the total expression value that layers are scaled to. Defaults to 1e6.

    Returns:
        The scaled AnnData object.
    """

    if layers is None:
        layers = DynamoAdataKeyManager.get_available_layer_keys(adata, layers="all")
    has_splicing, has_labeling = detect_experiment_datatype(adata)[:2]

    if scale_to_layer is None:
        scale_to_layer = "total" if has_labeling else None
        scale = scale_to / adata.layers[scale_to_layer].sum(1)
    else:
        scale = None

    for layer in layers:
        # if scale is None:
        scale = scale_to / adata.layers[layer].sum(1)
        adata.layers[layer] = csr_matrix(adata.layers[layer].multiply(scale))

    return adata


# ---------------------------------------------------------------------------------------------------
# ERCC related


def relative2abs(
    adata: anndata.AnnData,
    dilution: float,
    volume: float,
    from_layer: Union[str, None] = None,
    to_layers: Union[str, List[str], None] = None,
    mixture_type: Literal[1, 2] = 1,
    ERCC_controls: Union[np.ndarray, None] = None,
    ERCC_annotation: Union[pd.DataFrame, None] = None,
) -> anndata.AnnData:
    """Converts FPKM/TPM data to transcript counts using ERCC spike-in.

    This is based on the relative2abs function from monocle 2 (Qiu, et. al, Nature Methods, 2017).

    Args:
        adata: an Annodata object.
        dilution: the dilution of the spikein transcript in the lysis reaction mix. Default is 40, 000. The number of
            spike-in transcripts per single-cell lysis reaction was calculated from.
        volume: the approximate volume of the lysis chamber (nanoliters).
        from_layer: the layer in which the ERCC TPM values will be used as the covariate for the ERCC based linear
            regression. Defaults to None.
        to_layers: the layers that our ERCC based transformation will be applied to. Defaults to None.
        mixture_type: the type of spikein transcripts from the spikein mixture added in the experiments. Note that m/c
            we inferred are also based on mixture 1. Defaults to 1.
        ERCC_controls: the FPKM/TPM matrix for each ERCC spike-in transcript in the cells if user wants to perform the
            transformation based on their spike-in data. Note that the row and column names should match up with the
            ERCC_annotation and relative_exprs_matrix respectively. Defaults to None.
        ERCC_annotation: the ERCC_annotation matrix from illumina USE GUIDE which will be ued for calculating the ERCC
            transcript copy number for performing the transformation. Defaults to None.

    Raises:
        Exception: the number of ERCC gene in `ERCC_annotation["ERCC ID"]` is not enough.
        Exception: the layers specified in to_layers are invalid.

    Returns:
        An adata object with the data specified in the to_layers transformed into absolute counts.
    """

    if ERCC_annotation is None:
        ERCC_annotation = pd.read_csv(
            "https://www.dropbox.com/s/cmiuthdw5tt76o5/ERCC_specification.txt?dl=1",
            sep="\t",
        )

    ERCC_id = ERCC_annotation["ERCC ID"]

    ERCC_id = adata.var_names.intersection(ERCC_id)
    if len(ERCC_id) < 10 and ERCC_controls is None:
        raise Exception("The adata object you provided has less than 10 ERCC genes.")

    if to_layers is not None:
        to_layers = [to_layers] if to_layers is str else to_layers
        to_layers = list(set(adata.layers.keys()).intersection(to_layers))
        if len(to_layers) == 0:
            raise Exception(
                f"The layers {to_layers} that will be converted to absolute counts doesn't match any layers"
                f"from the adata object."
            )

    mixture_name = (
        "concentration in Mix 1 (attomoles/ul)" if mixture_type == 1 else "concentration in Mix 2 (attomoles/ul)"
    )
    ERCC_annotation["numMolecules"] = ERCC_annotation.loc[:, mixture_name] * (
        volume * 10 ** (-3) * 1 / dilution * 10 ** (-18) * 6.02214129 * 10 ** (23)
    )

    ERCC_annotation["rounded_numMolecules"] = ERCC_annotation["numMolecules"].astype(int)

    if from_layer in [None, "X"]:
        X, X_ercc = (
            adata.X,
            adata[:, ERCC_id].X if ERCC_controls is None else ERCC_controls,
        )
    else:
        X, X_ercc = (
            adata.layers[from_layer],
            adata[:, ERCC_id] if ERCC_controls is None else ERCC_controls,
        )

    logged = False if X.max() > 100 else True

    if not logged:
        X, X_ercc = (
            np.log1p(X.A) if issparse(X_ercc) else np.log1p(X),
            np.log1p(X_ercc.A) if issparse(X_ercc) else np.log1p(X_ercc),
        )
    else:
        X, X_ercc = (
            X.A if issparse(X_ercc) else X,
            X_ercc.A if issparse(X_ercc) else X_ercc,
        )

    y = np.log1p(ERCC_annotation["numMolecules"])

    for i in range(adata.n_obs):
        X_i, X_ercc_i = X[i, :], X_ercc[i, :]

        X_i, X_ercc_i = sm.add_constant(X_i), sm.add_constant(X_ercc_i)
        res = sm.RLM(y, X_ercc_i).fit()
        k, b = res.params[::-1]

        if to_layers is None:
            X = adata.X
            logged = False if X.max() > 100 else True

            if not logged:
                X_i = np.log1p(X[i, :].A) if issparse(X) else np.log1p(X[i, :])
            else:
                X_i = X[i, :].A if issparse(X) else X[i, :]

            res = k * X_i + b
            res = res if logged else np.expm1(res)
            adata.X[i, :] = csr_matrix(res) if issparse(X) else res
        else:
            for cur_layer in to_layers:
                X = adata.layers[cur_layer]

                logged = False if X.max() > 100 else True
                if not logged:
                    X_i = np.log1p(X[i, :].A) if issparse(X) else np.log1p(X[i, :])
                else:
                    X_i = X[i, :].A if issparse(X) else X[i, :]

                res = k * X_i + b if logged else np.expm1(k * X_i + b)
                adata.layers[cur_layer][i, :] = csr_matrix(res) if issparse(X) else res


# ---------------------------------------------------------------------------------------------------
# coordinate/vector space operations


def affine_transform(X: npt.ArrayLike, A: npt.ArrayLike, b: npt.ArrayLike) -> np.ndarray:
    """Perform affine trasform on an array.

    Args:
        X: the array to tranform.
        A: the scaling/rotation/shear matrix.
        b: the transformation matrix.

    Returns:
        The result array.
    """

    X = np.array(X)
    A = np.array(A)
    b = np.array(b)
    return (A @ X.T).T + b


def gen_rotation_2d(degree: float) -> np.ndarray:
    """Calculate the 2D rotation transform matrix for given rotation in degrees.

    Args:
        degree: the degrees to rotate.

    Returns:
        The rotation matrix.
    """

    from math import cos, radians, sin

    rad = radians(degree)
    R = [
        [cos(rad), -sin(rad)],
        [sin(rad), cos(rad)],
    ]
    return np.array(R)<|MERGE_RESOLUTION|>--- conflicted
+++ resolved
@@ -1,9 +1,5 @@
 import warnings
-<<<<<<< HEAD
-from typing import Callable, Iterable, List, Optional, Tuple, Union
-=======
 from typing import Callable, Dict, Iterable, List, Optional, Tuple, Union
->>>>>>> 9c38bc28
 
 try:
     from typing import Literal
@@ -1017,13 +1013,6 @@
             n_components=n_pca_components,
             batch_size=incremental_batch_size,
         )
-<<<<<<< HEAD
-        fit = pca.fit(X_data.toarray()) if issparse(X_data) else pca.fit(X_data)
-        X_pca = fit.transform(X_data.toarray()) if issparse(X_data) else fit.transform(X_data)
-
-        adata.obsm[pca_key] = X_pca
-        adata.uns[pcs_key] = fit.components_.T
-=======
     else:
         if adata.n_obs < use_truncated_SVD_threshold:
             if not issparse(X_data):
@@ -1052,7 +1041,6 @@
             )
             # first columns is related to the total UMI (or library size)
             X_pca = X_pca[:, 1:]
->>>>>>> 9c38bc28
 
     adata.obsm[pca_key] = X_pca
     if use_incremental_PCA or adata.n_obs < use_truncated_SVD_threshold:
