--- conflicted
+++ resolved
@@ -1509,21 +1509,12 @@
         )
     else:
         layers = DynamoAdataKeyManager.get_available_layer_keys(adata, "all")
-<<<<<<< HEAD
-        for layer in layers:
-            if layer != "X":
-                logger.info_insert_adata("X_" + layer, "layers")
-                adata.layers["X_" + layer] = adata.layers[layer].copy()
-        logger.info_insert_adata("layers_norm_method", "uns['pp']", indent_level=2)
-        adata.uns["pp"]["layers_norm_method"] = None
-=======
         for tmp_layer in layers:
             if tmp_layer != "X":
                 logger.info_insert_adata("X_" + tmp_layer, "layers")
                 adata.layers["X_" + tmp_layer] = adata.layers[tmp_layer].copy()
-        logger.info_insert_adata("norm_method", "uns['pp']", indent_level=2)
-        adata.uns["pp"]["norm_method"] = None
->>>>>>> 2bfffbc2
+        logger.info_insert_adata("layers_norm_method", "uns['pp']", indent_level=2)
+        adata.uns["pp"]["layers_norm_method"] = None
 
     # only use genes pass filter (based on use_for_pca) to perform dimension reduction.
     if layer is None:
